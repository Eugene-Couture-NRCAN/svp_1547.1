--- conflicted
+++ resolved
@@ -106,20 +106,9 @@
 
 # mypy
 .mypy_cache/
-<<<<<<< HEAD
-=======
 /*
 !/1547.1
 /1547.1/*
 !/1547.1/doc/
 !/1547.1/Lib/svpelab/p1547.py
-=======
 
-# *
-# !*/
-# !.gitignore
-# !Scripts/*.py
-# !Suites/*.ste
-# !Tests/*.tst
-# !Lib/svpelab/p1547.py
->>>>>>> 4a61e9f9
