--- conflicted
+++ resolved
@@ -1,913 +1,842 @@
-"""
-Copyright (c) 2018, Sandia National Labs, SunSpec Alliance and CanmetENERGY(Natural Resources Canada)
-All rights reserved.
-
-Redistribution and use in source and binary forms, with or without modification,
-are permitted provided that the following conditions are met:
-
-Redistributions of source code must retain the above copyright notice, this
-list of conditions and the following disclaimer.
-
-Redistributions in binary form must reproduce the above copyright notice, this
-list of conditions and the following disclaimer in the documentation and/or
-other materials provided with the distribution.
-
-Neither the names of the Sandia National Labs, SunSpec Alliance and CanmetENERGY(Natural Resources Canada)
-nor the names of its contributors may be used to endorse or promote products derived from
-this software without specific prior written permission.
-
-THIS SOFTWARE IS PROVIDED BY THE COPYRIGHT HOLDERS AND CONTRIBUTORS "AS IS" AND
-ANY EXPRESS OR IMPLIED WARRANTIES, INCLUDING, BUT NOT LIMITED TO, THE IMPLIED
-WARRANTIES OF MERCHANTABILITY AND FITNESS FOR A PARTICULAR PURPOSE ARE
-DISCLAIMED. IN NO EVENT SHALL THE COPYRIGHT HOLDER OR CONTRIBUTORS BE LIABLE FOR
-ANY DIRECT, INDIRECT, INCIDENTAL, SPECIAL, EXEMPLARY, OR CONSEQUENTIAL DAMAGES
-(INCLUDING, BUT NOT LIMITED TO, PROCUREMENT OF SUBSTITUTE GOODS OR SERVICES;
-LOSS OF USE, DATA, OR PROFITS; OR BUSINESS INTERRUPTION) HOWEVER CAUSED AND ON
-ANY THEORY OF LIABILITY, WHETHER IN CONTRACT, STRICT LIABILITY, OR TORT
-(INCLUDING NEGLIGENCE OR OTHERWISE) ARISING IN ANY WAY OUT OF THE USE OF THIS
-SOFTWARE, EVEN IF ADVISED OF THE POSSIBILITY OF SUCH DAMAGE.
-
-Questions can be directed to support@sunspec.org
-"""
-
-import sys
-import os
-import traceback
-from svpelab import gridsim
-from svpelab import loadsim
-from svpelab import pvsim
-from svpelab import das
-from svpelab import der
-from svpelab import hil
-from svpelab import p1547
-import script
-from svpelab import result as rslt
-from datetime import datetime, timedelta
-
-import numpy as np
-import collections
-import cmath
-import math
-
-VV = 'VV'
-V = 'V'
-F = 'F'
-P = 'P'
-Q = 'Q'
-
-def volt_vars_mode(vv_curves, vv_response_time, pwr_lvls, v_ref_value):
-
-    result = script.RESULT_FAIL
-    daq = None
-    v_nom = None
-    grid = None
-    pv = None
-    eut = None
-    chil = None
-    result_summary = None
-    dataset_filename = None
-
-    try:
-        cat = ts.param_value('eut.cat')
-        cat2 = ts.param_value('eut.cat2')
-        sink_power = ts.param_value('eut.sink_power')
-        p_rated = ts.param_value('eut.p_rated')
-        p_rated_prime = ts.param_value('eut.p_rated_prime')
-        var_rated = ts.param_value('eut.var_rated')
-        s_rated = ts.param_value('eut.s_rated')
-
-        #absorb_enable = ts.param_value('eut.abs_enabled')
-        # DC voltages
-        v_in_nom = ts.param_value('eut.v_in_nom')
-        #v_min_in = ts.param_value('eut.v_in_min')
-        #v_max_in = ts.param_value('eut.v_in_max')
-
-        # AC voltages
-        v_nom = ts.param_value('eut.v_nom')
-        v_low = ts.param_value('eut.v_low')
-        v_high = ts.param_value('eut.v_high')
-        p_min = ts.param_value('eut.p_min')
-        p_min_prime = ts.param_value('eut.p_min_prime')
-        phases = ts.param_value('eut.phases')
-
-        """
-        Version validation
-        """
-        p1547.VersionValidation(script_version=ts.info.version)
-
-        """
-        A separate module has been create for the 1547.1 Standard
-        """
-        ActiveFunction = p1547.ActiveFunction(ts=ts,
-                                              functions=[VV],
-                                              script_name='Volt-Var',
-                                              criteria_mode=[True, True, True])
-        ts.log_debug("1547.1 Library configured for %s" % ActiveFunction.get_script_name())
-
-        # result params
-        result_params = ActiveFunction.get_rslt_param_plot()
-        ts.log_debug(result_params)
-
-        '''
-        a) Connect the EUT according to the instructions and specifications provided by the manufacturer.
-        '''
-
-        # initialize HIL environment, if necessary
-        chil = hil.hil_init(ts)
-        if chil is not None:
-            chil.config()
-
-        # pv simulator is initialized with test parameters and enabled
-        pv = pvsim.pvsim_init(ts)
-        if pv is not None:
-            pv.power_set(p_rated)
-            pv.power_on()  # Turn on DC so the EUT can be initialized
-            daq.set_dc_measurement(pv)  # send pv obj to daq to get dc measurements
-            ts.sleep(0.5)
-
-        # DAS soft channels
-        #das_points = {'sc': ('Q_TARGET', 'Q_TARGET_MIN', 'Q_TARGET_MAX', 'Q_MEAS', 'V_TARGET', 'V_MEAS', 'event')}
-        das_points = ActiveFunction.get_sc_points()
-        # initialize data acquisition system
-        daq = das.das_init(ts, sc_points=das_points['sc'])
-
-        daq.sc['V_TARGET'] = v_nom
-        daq.sc['Q_TARGET'] = 100
-        daq.sc['Q_TARGET_MIN'] = 100
-        daq.sc['Q_TARGET_MAX'] = 100
-        daq.sc['event'] = 'None'
-
-        ts.log('DAS device: %s' % daq.info())
-
-        '''
-        b) Set all voltage trip parameters to the widest range of adjustability.  Disable all reactive/active power
-        control functions.
-        '''
-
-        eut = der.der_init(ts)
-        if eut is not None:
-            eut.config()
-            ts.log_debug(eut.measurements())
-
-            #Deactivating all functions on EUT
-            #eut.deactivate_all_fct()
-
-            ts.log_debug('Voltage trip parameters set to the widest range: v_min: {0} V, '
-                         'v_max: {1} V'.format(v_low, v_high))
-            try:
-                eut.vrt_stay_connected_high(params={'Ena': True, 'ActCrv': 0, 'Tms1': 3000,
-                                                    'V1': v_high, 'Tms2': 0.16, 'V2': v_high})
-            except Exception as e:
-                ts.log_error('Could not set VRT Stay Connected High curve. %s' % e)
-            try:
-                eut.vrt_stay_connected_low(params={'Ena': True, 'ActCrv': 0, 'Tms1': 3000,
-                                                   'V1': v_low, 'Tms2': 0.16, 'V2': v_low})
-            except Exception as e:
-                ts.log_error('Could not set VRT Stay Connected Low curve. %s' % e)
-        else:
-            ts.log_debug('Set L/HVRT and trip parameters set to the widest range of adjustability possible.')
-
-        # Special considerations for CHIL ASGC/Typhoon startup
-        if chil is not None:
-            inv_power = eut.measurements().get('W')
-            timeout = 120.
-            if inv_power <= p_rated * 0.85:
-                pv.irradiance_set(995)  # Perturb the pv slightly to start the inverter
-                ts.sleep(3)
-                eut.connect(params={'Conn': True})
-            while inv_power <= p_rated * 0.85 and timeout >= 0:
-                ts.log('Inverter power is at %0.1f. Waiting up to %s more seconds or until EUT starts...' %
-                       (inv_power, timeout))
-                ts.sleep(1)
-                timeout -= 1
-                inv_power = eut.measurements().get('W')
-                if timeout == 0:
-                    result = script.RESULT_FAIL
-                    raise der.DERError('Inverter did not start.')
-            ts.log('Waiting for EUT to ramp up')
-            ts.sleep(8)
-            ts.log_debug('DAS data_read(): %s' % daq.data_read())
-
-        '''
-        c) Set all AC test source parameters to the nominal operating voltage and frequency.
-        '''
-        grid = gridsim.gridsim_init(ts, support_interfaces={'hil': chil})  # Turn on AC so the EUT can be initialized
-        if grid is not None:
-            grid.voltage(v_nom)
-            if chil is not None:  # If using HIL, give the grid simulator the hil object
-                grid.config(chil)
-
-        # open result summary file
-        result_summary_filename = 'result_summary.csv'
-        result_summary = open(ts.result_file_path(result_summary_filename), 'a+')
-        ts.result_file(result_summary_filename)
-        result_summary.write(ActiveFunction.get_rslt_sum_col_name())
-
-        '''
-        d) Adjust the EUT's available active power to Prated. For an EUT with an input voltage range, set the input
-        voltage to Vin_nom. The EUT may limit active power throughout the test to meet reactive power requirements.
-        For an EUT with an input voltage range.
-        '''
-
-        if pv is not None:
-            pv.iv_curve_config(pmp=p_rated, vmp=v_in_nom)
-            pv.irradiance_set(1000.)
-
-        '''
-        gg) Repeat steps g) through dd) for characteristics 2 and 3.
-        '''
-        for vv_curve in vv_curves:
-            ts.log('Starting test with characteristic curve %s' % (vv_curve))
-            ActiveFunction.reset_curve(vv_curve)
-            ActiveFunction.reset_time_settings(tr=vv_response_time[vv_curve], number_tr=2)
-            v_pairs = ActiveFunction.get_params(function=VV, curve=vv_curve)
-            #ts.log_debug('v_pairs:%s' % v_pairs)
-
-            '''
-            ff) Repeat test steps d) through ee) at EUT power set at 20% and 66% of rated power.
-            '''
-            for power in pwr_lvls:
-                ActiveFunction.reset_pwr(power)
-
-                if pv is not None:
-                    pv_power_setting = (p_rated * power)
-                    pv.iv_curve_config(pmp=pv_power_setting, vmp=v_in_nom)
-                    pv.irradiance_set(1000.)
-
-                # Special considerations for CHIL ASGC/Typhoon startup #
-                if chil is not None:
-                    inv_power = eut.measurements().get('W')
-                    timeout = 120.
-                    if inv_power <= pv_power_setting * 0.85:
-                        pv.irradiance_set(995)  # Perturb the pv slightly to start the inverter
-                        ts.sleep(3)
-                        eut.connect(params={'Conn': True})
-                    while inv_power <= pv_power_setting * 0.85 and timeout >= 0:
-                        ts.log('Inverter power is at %0.1f. Waiting up to %s more seconds or until EUT starts...' %
-                               (inv_power, timeout))
-                        ts.sleep(1)
-                        timeout -= 1
-                        inv_power = eut.measurements().get('W')
-                        if timeout == 0:
-                            result = script.RESULT_FAIL
-                            raise der.DERError('Inverter did not start.')
-                    ts.log('Waiting for EUT to ramp up')
-                    ts.sleep(8)
-
-                '''
-                ee) Repeat test steps e) through dd) with Vref set to 1.05*VN and 0.95*VN, respectively.
-                '''
-                for v_ref in v_ref_value:
-                    ts.log('Setting v_ref at %s %% of v_nom' % (int(v_ref * 100)))
-
-                    #Setting grid to vnom before test
-                    if grid is not None:
-                        grid.voltage(v_nom)
-
-                    if eut is not None:
-                        '''
-                        e) Set EUT volt-var parameters to the values specified by Characteristic 1.
-                        All other function should be turned off. Turn off the autonomously adjusting reference voltage.
-                        '''
-                        # Activate volt-var function with following parameters
-                        # SunSpec convention is to use percentages for V and Q points.
-                        vv_curve_params = {
-                            'v': [(v_pairs['V1'] / v_nom) * 100, (v_pairs['V2'] / v_nom) * 100,
-                                  (v_pairs['V3'] / v_nom) * 100, (v_pairs['V4'] / v_nom) * 100],
-                            'var': [(v_pairs['Q1'] / s_rated) * 100, (v_pairs['Q2'] / s_rated) * 100,
-                                    (v_pairs['Q3'] / s_rated) * 100, (v_pairs['Q4'] / s_rated) * 100],
-                            'vref': round(v_nom*v_ref,2),
-                            'RmpPtTms': vv_response_time[vv_curve]
-                        }
-                        ts.log_debug('Sending VV points: %s' % vv_curve_params)
-                        eut.volt_var(params={'Ena': True, 'ACTCRV': vv_curve, 'curve': vv_curve_params})
-                        # TODO autonomous vref adjustment to be included
-                        # eut.autonomous_vref_adjustment(params={'Ena': False})
-                        '''
-                        f) Verify volt-var mode is reported as active and that the correct characteristic is reported.
-                        '''
-                        ts.log_debug('Initial EUT VV settings are %s' % eut.volt_var())
-
-<<<<<<< HEAD
-
-                    v_steps_dict = collections.OrderedDict()
-                    a_v = VoltVar.MRA['V'] * 1.5
-
-                    VoltVar.set_step_label(starting_label='G')
-
-                    # Capacitive test
-                    # Starting from step F
-                    v_steps_dict[VoltVar.get_step_label()] = v_pairs['V3'] - a_v
-                    v_steps_dict[VoltVar.get_step_label()] = v_pairs['V3'] + a_v
-                    v_steps_dict[VoltVar.get_step_label()] = (v_pairs['V3'] + v_pairs['V4']) / 2
-                    v_steps_dict[VoltVar.get_step_label()] = v_pairs['V4'] - a_v
-                    v_steps_dict[VoltVar.get_step_label()] = v_pairs['V4'] + a_v
-                    v_steps_dict[VoltVar.get_step_label()] = v_high - a_v
-                    v_steps_dict[VoltVar.get_step_label()] = v_pairs['V4'] + a_v
-                    v_steps_dict[VoltVar.get_step_label()] = v_pairs['V4'] - a_v
-                    v_steps_dict[VoltVar.get_step_label()] = (v_pairs['V3'] + v_pairs['V4']) / 2
-                    v_steps_dict[VoltVar.get_step_label()] = v_pairs['V3'] + a_v
-                    v_steps_dict[VoltVar.get_step_label()] = v_pairs['V3'] - a_v
-                    v_steps_dict[VoltVar.get_step_label()] = v_ref*v_nom
-
-                    # Inductive test
-                    # Step S
-                    v_steps_dict[VoltVar.get_step_label()] = v_pairs['V2'] + a_v
-                    v_steps_dict[VoltVar.get_step_label()] = v_pairs['V2'] - a_v
-                    v_steps_dict[VoltVar.get_step_label()] = (v_pairs['V1'] + v_pairs['V2']) / 2
-                    v_steps_dict[VoltVar.get_step_label()] = v_pairs['V1'] + a_v
-                    v_steps_dict[VoltVar.get_step_label()] = v_pairs['V1'] - a_v
-                    v_steps_dict[VoltVar.get_step_label()] = v_low + a_v
-                    v_steps_dict[VoltVar.get_step_label()] = v_pairs['V1'] - a_v
-                    v_steps_dict[VoltVar.get_step_label()] = v_pairs['V1'] + a_v
-                    v_steps_dict[VoltVar.get_step_label()] = (v_pairs['V1'] + v_pairs['V2']) / 2
-                    v_steps_dict[VoltVar.get_step_label()] = v_pairs['V2'] - a_v
-                    v_steps_dict[VoltVar.get_step_label()] = v_pairs['V2'] + a_v
-                    v_steps_dict[VoltVar.get_step_label()] = v_ref*v_nom
-
-                    for step, target in v_steps_dict.items():
-                        v_steps_dict.update({step: round(target, 2)})
-                        if target > v_high:
-                            v_steps_dict.update({step: v_high})
-                        elif target < v_low:
-                            v_steps_dict.update({step: v_low})
-
-                    #Skips steps when V4 is higher than Vmax of EUT
-                    if v_pairs['V4'] > v_high:
-                        ts.log_debug('Since V4 is higher than Vmax, Skipping a few steps')
-                        del v_steps_dict['Step J']
-                        del v_steps_dict['Step K']
-                        del v_steps_dict['Step M']
-                        del v_steps_dict['Step N']
-
-                    # Skips steps when V1 is lower than Vmin of EUT
-                    if v_pairs['V1'] < v_low:
-                        ts.log_debug('Since V1 is lower than Vmin, Skipping a few steps')
-                        del v_steps_dict['Step V']
-                        del v_steps_dict['Step W']
-                        del v_steps_dict['Step Y']
-                        del v_steps_dict['Step Z']
-
-                    ts.log_debug(v_steps_dict)
-=======
-                    v_steps_dict = ActiveFunction.create_vv_dict_steps(v_ref=v_ref)
->>>>>>> 4adf1aa3
-
-                    dataset_filename = 'VV_%s_PWR_%d_vref_%d' % (vv_curve, power * 100, v_ref*100)
-                    ActiveFunction.reset_filename(filename=dataset_filename)
-                    #ts.log('------------{}------------'.format(dataset_filename))
-                    # Start the data acquisition systems
-                    daq.data_capture(True)
-
-                    for step_label, v_step in v_steps_dict.items():
-<<<<<<< HEAD
-<<<<<<< HEAD
-                        v_step_dict_updated = {V: v_step}
-=======
-                        #v_step_dict_updated = {V: v_step}
->>>>>>> 87d537f7c24ce4ac1473c12c7f1e41699ca6862d
-=======
-
->>>>>>> 4adf1aa3
-                        ts.log('Voltage step: setting Grid simulator voltage to %s (%s)' % (v_step, step_label))
-
-                        ActiveFunction.start(daq=daq, step_label=step_label)
-
-                        if grid is not None:
-                            grid.voltage(v_step)
-
-                        ActiveFunction.record_timeresponse(daq=daq, step_value=v_step)
-                        ActiveFunction.evaluate_criterias()
-                        result_summary.write(ActiveFunction.write_rslt_sum())
-
-                    ts.log('Sampling complete')
-                    dataset_filename = dataset_filename + ".csv"
-                    daq.data_capture(False)
-                    ds = daq.data_capture_dataset()
-                    ts.log('Saving file: %s' % dataset_filename)
-                    ds.to_csv(ts.result_file_path(dataset_filename))
-                    result_params['plot.title'] = dataset_filename.split('.csv')[0]
-                    ts.result_file(dataset_filename, params=result_params)
-                    result = script.RESULT_COMPLETE
-
-
-
-    except script.ScriptFail as e:
-        reason = str(e)
-        if reason:
-            ts.log_error(reason)
-
-    except Exception as e:
-        if dataset_filename is not None:
-            dataset_filename = dataset_filename + ".csv"
-            daq.data_capture(False)
-            ds = daq.data_capture_dataset()
-            ts.log('Saving file: %s' % dataset_filename)
-            ds.to_csv(ts.result_file_path(dataset_filename))
-            result_params['plot.title'] = dataset_filename.split('.csv')[0]
-            ts.result_file(dataset_filename, params=result_params)
-        ts.log_error('Test script exception: %s' % traceback.format_exc())
-
-    finally:
-        if daq is not None:
-            daq.close()
-        if pv is not None:
-            pv.close()
-        if grid is not None:
-            if v_nom is not None:
-                grid.voltage(v_nom)
-            grid.close()
-        if chil is not None:
-            chil.close()
-        if eut is not None:
-            #eut.volt_var(params={'Ena': False})
-            eut.close()
-        if result_summary is not None:
-            result_summary.close()
-
-
-    return result
-
-
-def volt_vars_mode_vref_test():
-    return 1
-
-def volt_var_mode_imbalanced_grid(imbalance_resp, vv_curves, vv_response_time):
-
-    result = script.RESULT_FAIL
-    daq = None
-    v_nom = None
-    p_rated = None
-    grid = None
-    pv = None
-    eut = None
-    chil = None
-    result_summary = None
-    dataset_filename = None
-
-    try:
-        #cat = ts.param_value('eut.cat')
-        #cat2 = ts.param_value('eut.cat2')
-        #sink_power = ts.param_value('eut.sink_power')
-        p_rated = ts.param_value('eut.p_rated')
-        #p_rated_prime = ts.param_value('eut.p_rated_prime')
-        var_rated = ts.param_value('eut.var_rated')
-        s_rated = ts.param_value('eut.s_rated')
-
-        #absorb_enable = ts.param_value('eut.abs_enabled')
-
-        # DC voltages
-        v_in_nom = ts.param_value('eut.v_in_nom')
-        #v_min_in = ts.param_value('eut.v_in_min')
-        #v_max_in = ts.param_value('eut.v_in_max')
-
-        # AC voltages
-        v_nom = ts.param_value('eut.v_nom')
-        v_min = ts.param_value('eut.v_low')
-        v_max = ts.param_value('eut.v_high')
-        p_min = ts.param_value('eut.p_min')
-        p_min_prime = ts.param_value('eut.p_min_prime')
-        phases = ts.param_value('eut.phases')
-        pf_response_time = ts.param_value('vv.test_1_t_r')
-
-        imbalance_fix = ts.param_value('vv.imbalance_fix')
-
-        """
-        A separate module has been create for the 1547.1 Standard
-        """
-        ActiveFunction = p1547.ActiveFunction(ts=ts,
-                                              script_name='Volt-Var',
-                                              functions=[VV],
-                                              criteria_mode=[True, True, True])
-        ActiveFunction.set_imbalance_config(imbalance_angle_fix=imbalance_fix)
-        ts.log_debug('1547.1 Library configured for %s' % ActiveFunction.get_script_name())
-
-        # Get the rslt parameters for plot
-        result_params = ActiveFunction.get_rslt_param_plot()
-
-        '''
-        a) Connect the EUT according to the instructions and specifications provided by the manufacturer.
-        '''
-        # initialize HIL environment, if necessary
-        chil = hil.hil_init(ts)
-        if chil is not None:
-            chil.config()
-
-        # grid simulator is initialized with test parameters and enabled
-        grid = gridsim.gridsim_init(ts, support_interfaces={'hil': chil})  # Turn on AC so the EUT can be initialized
-        if grid is not None:
-            grid.voltage(v_nom)
-
-        # pv simulator is initialized with test parameters and enabled
-        pv = pvsim.pvsim_init(ts)
-        if pv is not None:
-            pv.power_set(p_rated)
-            pv.power_on()  # Turn on DC so the EUT can be initialized
-
-        # DAS soft channels
-        das_points = ActiveFunction.get_sc_points()
-
-        # initialize data acquisition system
-        daq = das.das_init(ts, sc_points=das_points['sc'])
-        if daq is not None:
-            daq.sc['Q_TARGET'] = 100
-            daq.sc['Q_TARGET_MIN'] = 100
-            daq.sc['Q_TARGET_MAX'] = 100
-            daq.sc['V_TARGET'] = v_nom
-            daq.sc['event'] = 'None'
-            ts.log('DAS device: %s' % daq.info())
-
-        '''
-        b) Set all voltage trip parameters to the widest range of adjustability. Disable all reactive/active power
-        control functions.
-        '''
-        # it is assumed the EUT is on
-        eut = der.der_init(ts)
-        if eut is not None:
-            eut.config()
-            ts.log_debug('If not done already, set L/HVRT and trip parameters to the widest range of adjustability.')
-
-        '''
-        c) Set all AC test source parameters to the nominal operating voltage and frequency.
-        '''
-        if grid is not None:
-            grid.voltage(v_nom)
-
-        # open result summary file
-        result_summary_filename = 'result_summary.csv'
-        result_summary = open(ts.result_file_path(result_summary_filename), 'a+')
-        ts.result_file(result_summary_filename)
-
-        result_summary.write(ActiveFunction.get_rslt_sum_col_name())
-
-        '''
-         d) Adjust the EUT's available active power to Prated. For an EUT with an input voltage range, set the input
-        voltage to Vin_nom.
-        '''
-        if pv is not None:
-            pv.iv_curve_config(pmp=p_rated, vmp=v_in_nom)
-            pv.irradiance_set(1000.)
-
-        '''
-        h) Once steady state is reached, begin the adjustment of phase voltages.
-        '''
-
-        """
-        Test start
-        """
-        ts.log_debug(f'imbalance_resp={imbalance_resp}')
-        for imbalance_response in imbalance_resp:
-
-            #Default 2 time responses cycles
-            #ActiveFunction.reset_time_settings(tr=pf_response_time)
-
-            for vv_curve in vv_curves:
-
-                '''
-                 e) Set EUT volt-watt parameters to the values specified by Characteristic 1. All other function be turned off.
-                 '''
-                ts.log('Starting test with characteristic curve %s' % (vv_curve))
-                ActiveFunction.reset_curve(vv_curve)
-                ActiveFunction.reset_time_settings(tr=vv_response_time[vv_curve], number_tr=2)
-                v_pairs = ActiveFunction.get_params(function=VV, curve=vv_curve)
-                ts.log_debug('v_pairs:%s' % v_pairs)
-                #Setting up step label
-                ActiveFunction.set_step_label(starting_label='G')
-
-                if eut is not None:
-                    vv_curve_params = {'v': [v_pairs['V1']*(100/v_nom), v_pairs['V2']*(100/v_nom),
-                                             v_pairs['V3']*(100/v_nom), v_pairs['V4']*(100/v_nom)],
-                                       'q': [v_pairs['Q1']*(100/var_rated), v_pairs['Q2']*(100/var_rated),
-                                             v_pairs['Q3']*(100/var_rated), v_pairs['Q4']*(100/var_rated)],
-                                       'DeptRef': 'Q_MAX_PCT'}
-                    ts.log_debug('Sending VV points: %s' % vv_curve_params)
-                    eut.volt_var(params={'Ena': True, 'curve': vv_curve_params})
-
-                '''
-                f) Verify volt-var mode is reported as active and that the correct characteristic is reported.
-                '''
-                if eut is not None:
-                    ts.log_debug('Initial EUT VV settings are %s' % eut.volt_var())
-                ts.log_debug('curve points:  %s' % v_pairs)
-
-                '''
-                g) Wait for steady state to be reached.
-    
-                Every time a parameter is stepped or ramped, measure and record the time domain current and voltage
-                response for at least 4 times the maximum expected response time after the stimulus, and measure or
-                derive, active power, apparent power, reactive power, and power factor.
-                '''
-
-                step = ActiveFunction.get_step_label()
-
-                daq.sc['event'] = step
-                daq.data_sample()
-                ts.log('Wait for steady state to be reached')
-                ts.sleep(2 * vv_response_time[vv_curve])
-                ts.log(imbalance_resp)
-
-                ts.log('Starting imbalance test with VV mode at %s' % (imbalance_response))
-
-                ActiveFunction.set_imbalance_config(imbalance_angle_fix=imbalance_fix)
-                #ts.log_debug(f'{imbalance_response}')
-                dataset_filename = f'VV_IMB_{imbalance_fix}_{imbalance_response}'
-
-                ActiveFunction.reset_filename(filename=dataset_filename)
-                ts.log('------------{}------------'.format(dataset_filename))
-                # Start the data acquisition systems
-                daq.data_capture(True)
-
-                '''
-                h) For multiphase units, step the AC test source voltage to Case A from Table 24.
-                '''
-                if grid is not None:
-                    step_label = ActiveFunction.get_step_label()
-                    ts.log('Voltage step: setting Grid simulator to case A (IEEE 1547.1-Table 24)(%s)' % step)
-                    ActiveFunction.start(daq=daq, step_label=step_label)
-                    v_target = ActiveFunction.set_grid_asymmetric(grid=grid, case='case_a', imbalance_resp=imbalance_response)
-                    ts.log_debug(f'v_target={v_target}')
-                    ActiveFunction.record_timeresponse(daq=daq, step_value=v_target)
-                    ActiveFunction.evaluate_criterias()
-                    result_summary.write(ActiveFunction.write_rslt_sum())
-
-                '''
-                i) For multiphase units, step the AC test source voltage to VN.
-                '''
-                if grid is not None:
-                    step_label = ActiveFunction.get_step_label()
-                    v_target = v_nom
-                    ActiveFunction.start(daq=daq, step_label=step_label)
-                    ts.log('Voltage step: setting Grid simulator voltage to %s (%s)' % (v_nom, step))
-                    grid.voltage(v_target)
-                    ActiveFunction.record_timeresponse(daq=daq, step_value=v_target)
-                    ActiveFunction.evaluate_criterias()
-                    result_summary.write(ActiveFunction.write_rslt_sum())
-
-                """
-                j) For multiphase units, step the AC test source voltage to Case B from Table 24.
-                """
-                if grid is not None:
-                    step_label = ActiveFunction.get_step_label()
-                    ActiveFunction.start(daq=daq, step_label=step_label)
-                    ts.log('Voltage step: setting Grid simulator to case B (IEEE 1547.1-Table 24)(%s)' % step)
-                    v_target = ActiveFunction.set_grid_asymmetric(grid=grid, case='case_b', imbalance_resp=imbalance_response)
-                    ActiveFunction.record_timeresponse(daq=daq, step_value=v_target)
-                    ActiveFunction.evaluate_criterias()
-                    result_summary.write(ActiveFunction.write_rslt_sum())
-
-                """
-                k) For multiphase units, step the AC test source voltage to VN
-                """
-                if grid is not None:
-                    step_label = ActiveFunction.get_step_label()
-                    v_target = v_nom
-                    ActiveFunction.start(daq=daq, step_label=step_label)
-                    ts.log('Voltage step: setting Grid simulator voltage to %s (%s)' % (v_nom, step))
-                    grid.voltage(v_nom)
-                    ActiveFunction.record_timeresponse(daq=daq, step_value=v_target)
-                    ActiveFunction.evaluate_criterias()
-                    result_summary.write(ActiveFunction.write_rslt_sum())
-
-                ts.log('Sampling complete')
-                dataset_filename = dataset_filename + ".csv"
-                daq.data_capture(False)
-                ds = daq.data_capture_dataset()
-                ts.log('Saving file: %s' % dataset_filename)
-                ds.to_csv(ts.result_file_path(dataset_filename))
-                result_params['plot.title'] = dataset_filename.split('.csv')[0]
-                ts.result_file(dataset_filename, params=result_params)
-                result = script.RESULT_COMPLETE
-
-    except script.ScriptFail as e:
-        reason = str(e)
-        if reason:
-            ts.log_error(reason)
-
-
-    except Exception as e:
-
-        if dataset_filename is not None:
-            dataset_filename = dataset_filename + ".csv"
-            daq.data_capture(False)
-            ds = daq.data_capture_dataset()
-            ts.log('Saving file: %s' % dataset_filename)
-            ds.to_csv(ts.result_file_path(dataset_filename))
-            result_params['plot.title'] = dataset_filename.split('.csv')[0]
-            ts.result_file(dataset_filename, params=result_params)
-
-        raise
-
-    finally:
-        if daq is not None:
-            daq.close()
-        if pv is not None:
-            if p_rated is not None:
-                pv.power_set(p_rated)
-            pv.close()
-        if grid is not None:
-            if v_nom is not None:
-                grid.voltage(v_nom)
-            grid.close()
-        if chil is not None:
-            chil.close()
-        if eut is not None:
-            #eut.volt_var(params={'Ena': False})
-            #eut.volt_watt(params={'Ena': False})
-            eut.close()
-        if result_summary is not None:
-            result_summary.close()
-
-    return result
-
-def test_run():
-
-    result = script.RESULT_FAIL
-
-    try:
-        """
-        Configuration
-        """
-
-        mode = ts.param_value('vv.mode')
-
-        """
-        Test Configuration
-        """
-        # list of active tests
-        vv_curves = []
-        vv_response_time = [0, 0, 0, 0]
-        imbalance_resp=[]
-        if mode == 'Vref-test':
-            vv_curves['characteristic 1'] = 1
-            vv_response_time[1] = ts.param_value('vv.test_1_t_r')
-            irr = '100%'
-            vref = '100%'
-            result = volt_vars_mode_vref_test(vv_curves=vv_curves, vv_response_time=vv_response_time, pwr_lvls=pwr_lvls)
-
-        # Section 5.14.6
-        if mode == 'Imbalanced grid':
-            if ts.param_value('eut.imbalance_resp') == 'EUT response to the individual phase voltages':
-                imbalance_resp.append('INDIVIDUAL_PHASES_VOLTAGES')
-            elif ts.param_value('eut.imbalance_resp') == 'EUT response to the average of the three-phase effective (RMS)':
-                imbalance_resp.append('AVG_3PH_RMS')
-            else:  # 'EUT response to the positive sequence of voltages'
-                imbalance_resp.append('POSITIVE_SEQUENCE_VOLTAGES')
-
-            vv_curves.append(1)
-            vv_response_time[1] = ts.param_value('vv.test_1_t_r')
-
-            result = volt_var_mode_imbalanced_grid(imbalance_resp=imbalance_resp,
-                                                   vv_curves=vv_curves,
-                                                   vv_response_time=vv_response_time )
-
-        # Normal volt-var test (Section 5.14.4)
-        else:
-            irr = ts.param_value('vv.irr')
-            vref = ts.param_value('vv.vref')
-            v_nom = ts.param_value('eut.v_nom')
-            if ts.param_value('vv.test_1') == 'Enabled':
-                vv_curves.append(1)
-                vv_response_time[1] = ts.param_value('vv.test_1_t_r')
-            if ts.param_value('vv.test_2') == 'Enabled':
-                vv_curves.append(2)
-                vv_response_time[2] = ts.param_value('vv.test_2_t_r')
-            if ts.param_value('vv.test_3') == 'Enabled':
-                vv_curves.append(3)
-                vv_response_time[3] = ts.param_value('vv.test_3_t_r')
-
-            # List of power level for tests
-            if irr == '20%':
-                pwr_lvls = [0.20]
-            elif irr == '66%':
-                pwr_lvls = [0.66]
-            elif irr == '100%':
-                pwr_lvls = [1.]
-            else:
-                pwr_lvls = [1., 0.66, 0.20]
-
-            if vref == '95%':
-                v_ref_value = [0.95]
-            elif vref == '105%':
-                v_ref_value = [1.05]
-            elif vref == '100%':
-                v_ref_value = [1.0]
-            else:
-                v_ref_value = [1.0, 0.95, 1.05]
-
-            result = volt_vars_mode(vv_curves=vv_curves, vv_response_time=vv_response_time,
-                                    pwr_lvls=pwr_lvls, v_ref_value=v_ref_value)
-
-    except script.ScriptFail as e:
-        reason = str(e)
-        if reason:
-            ts.log_error(reason)
-
-    finally:
-        # create result workbook
-        excelfile = ts.config_name() + '.xlsx'
-        rslt.result_workbook(excelfile, ts.results_dir(), ts.result_dir())
-        ts.result_file(excelfile)
-
-    return result
-
-
-def run(test_script):
-    try:
-        global ts
-        ts = test_script
-        rc = 0
-        result = script.RESULT_COMPLETE
-
-        ts.log_debug('')
-        ts.log_debug('**************  Starting %s  **************' % (ts.config_name()))
-        ts.log_debug('Script: %s %s' % (ts.name, ts.info.version))
-        ts.log_active_params()
-
-        # ts.svp_version(required='1.5.3')
-        ts.svp_version(required='1.5.8')
-
-        result = test_run()
-        ts.result(result)
-        if result == script.RESULT_FAIL:
-            rc = 1
-
-    except Exception as e:
-        ts.log_error('Test script exception: %s' % traceback.format_exc())
-        rc = 1
-
-    sys.exit(rc)
-
-
-info = script.ScriptInfo(name=os.path.basename(__file__), run=run, version='1.4.0')
-
-# VV test parameters
-info.param_group('vv', label='Test Parameters')
-info.param('vv.mode', label='Volt-Var mode', default='Normal', values=['Normal', 'Vref-test', 'Imbalanced grid'])
-info.param('vv.test_1', label='Characteristic 1 curve', default='Enabled', values=['Disabled', 'Enabled'],
-           active='vv.mode', active_value=['Normal', 'Imbalanced grid'])
-info.param('vv.test_1_t_r', label='Response time (s) for curve 1', default=10.0,
-           active='vv.test_1', active_value=['Enabled'])
-info.param('vv.test_2', label='Characteristic 2 curve', default='Enabled', values=['Disabled', 'Enabled'],
-           active='vv.mode', active_value=['Normal'])
-info.param('vv.test_2_t_r', label='Settling time min (t) for curve 2', default=1.0,
-           active='vv.test_2', active_value=['Enabled'])
-info.param('vv.test_3', label='Characteristic 3 curve', default='Enabled', values=['Disabled', 'Enabled'],
-           active='vv.mode', active_value=['Normal'])
-info.param('vv.test_3_t_r', label='Settling time max (t) for curve 3', default=90.0,
-           active='vv.test_3', active_value=['Enabled'])
-info.param('vv.irr', label='Power Levels iteration', default='All', values=['100%', '66%', '20%', 'All'],
-           active='vv.mode', active_value=['Normal'])
-info.param('vv.vref', label='Voltage reference iteration', default='All', values=['100%', '95%', '105%', 'All'],
-           active='vv.mode', active_value=['Normal'])
-info.param('vv.imbalance_fix', label='Use minimum fix requirements from table 24 ?',
-           default='not_fix', values=['not_fix', 'fix_ang', 'fix_mag', 'std'], active='vv.mode', active_value=['Imbalanced grid'])
-
-# EUT general parameters
-info.param_group('eut', label='EUT Parameters', glob=True)
-info.param('eut.phases', label='Phases', default='Single Phase', values=['Single phase', 'Split phase', 'Three phase'])
-info.param('eut.s_rated', label='Apparent power rating (VA)', default=10000.0)
-info.param('eut.p_rated', label='Output power rating (W)', default=8000.0)
-info.param('eut.p_min', label='Minimum Power Rating(W)', default=1000.)
-info.param('eut.var_rated', label='Output var rating (vars)', default=2000.0)
-info.param('eut.v_nom', label='Nominal AC voltage (V)', default=120.0, desc='Nominal voltage for the AC simulator.')
-info.param('eut.v_low', label='Minimum AC voltage (V)', default=116.0)
-info.param('eut.v_high', label='Maximum AC voltage (V)', default=132.0)
-info.param('eut.v_in_nom', label='V_in_nom: Nominal input voltage (Vdc)', default=400)
-info.param('eut.f_nom', label='Nominal AC frequency (Hz)', default=60.0)
-info.param('eut.f_max', label='Maximum frequency in the continuous operating region (Hz)', default=66.)
-info.param('eut.f_min', label='Minimum frequency in the continuous operating region (Hz)', default=56.)
-info.param('eut.imbalance_resp', label='EUT response to phase imbalance is calculated by:',
-           default='EUT response to the average of the three-phase effective (RMS)',
-           values=['EUT response to the individual phase voltages',
-                   'EUT response to the average of the three-phase effective (RMS)',
-                   'EUT response to the positive sequence of voltages'])
-
-
-
-# Other equipment parameters
-der.params(info)
-gridsim.params(info)
-pvsim.params(info)
-das.params(info)
-hil.params(info)
-
-# Add the SIRFN logo
-info.logo('sirfn.png')
-
-def script_info():
-    return info
-
-
-if __name__ == "__main__":
-
-    # stand alone invocation
-    config_file = None
-    if len(sys.argv) > 1:
-        config_file = sys.argv[1]
-
-    params = None
-
-    test_script = script.Script(info=script_info(), config_file=config_file, params=params)
-    test_script.log('log it')
-
-    run(test_script)
+"""
+Copyright (c) 2018, Sandia National Labs, SunSpec Alliance and CanmetENERGY(Natural Resources Canada)
+All rights reserved.
+
+Redistribution and use in source and binary forms, with or without modification,
+are permitted provided that the following conditions are met:
+
+Redistributions of source code must retain the above copyright notice, this
+list of conditions and the following disclaimer.
+
+Redistributions in binary form must reproduce the above copyright notice, this
+list of conditions and the following disclaimer in the documentation and/or
+other materials provided with the distribution.
+
+Neither the names of the Sandia National Labs, SunSpec Alliance and CanmetENERGY(Natural Resources Canada)
+nor the names of its contributors may be used to endorse or promote products derived from
+this software without specific prior written permission.
+
+THIS SOFTWARE IS PROVIDED BY THE COPYRIGHT HOLDERS AND CONTRIBUTORS "AS IS" AND
+ANY EXPRESS OR IMPLIED WARRANTIES, INCLUDING, BUT NOT LIMITED TO, THE IMPLIED
+WARRANTIES OF MERCHANTABILITY AND FITNESS FOR A PARTICULAR PURPOSE ARE
+DISCLAIMED. IN NO EVENT SHALL THE COPYRIGHT HOLDER OR CONTRIBUTORS BE LIABLE FOR
+ANY DIRECT, INDIRECT, INCIDENTAL, SPECIAL, EXEMPLARY, OR CONSEQUENTIAL DAMAGES
+(INCLUDING, BUT NOT LIMITED TO, PROCUREMENT OF SUBSTITUTE GOODS OR SERVICES;
+LOSS OF USE, DATA, OR PROFITS; OR BUSINESS INTERRUPTION) HOWEVER CAUSED AND ON
+ANY THEORY OF LIABILITY, WHETHER IN CONTRACT, STRICT LIABILITY, OR TORT
+(INCLUDING NEGLIGENCE OR OTHERWISE) ARISING IN ANY WAY OUT OF THE USE OF THIS
+SOFTWARE, EVEN IF ADVISED OF THE POSSIBILITY OF SUCH DAMAGE.
+
+Questions can be directed to support@sunspec.org
+"""
+
+import sys
+import os
+import traceback
+from svpelab import gridsim
+from svpelab import loadsim
+from svpelab import pvsim
+from svpelab import das
+from svpelab import der
+from svpelab import hil
+from svpelab import p1547
+import script
+from svpelab import result as rslt
+from datetime import datetime, timedelta
+
+import numpy as np
+import collections
+import cmath
+import math
+
+VV = 'VV'
+V = 'V'
+F = 'F'
+P = 'P'
+Q = 'Q'
+
+def volt_vars_mode(vv_curves, vv_response_time, pwr_lvls, v_ref_value):
+
+    result = script.RESULT_FAIL
+    daq = None
+    v_nom = None
+    grid = None
+    pv = None
+    eut = None
+    chil = None
+    result_summary = None
+    dataset_filename = None
+
+    try:
+        cat = ts.param_value('eut.cat')
+        cat2 = ts.param_value('eut.cat2')
+        sink_power = ts.param_value('eut.sink_power')
+        p_rated = ts.param_value('eut.p_rated')
+        p_rated_prime = ts.param_value('eut.p_rated_prime')
+        var_rated = ts.param_value('eut.var_rated')
+        s_rated = ts.param_value('eut.s_rated')
+
+        #absorb_enable = ts.param_value('eut.abs_enabled')
+        # DC voltages
+        v_in_nom = ts.param_value('eut.v_in_nom')
+        #v_min_in = ts.param_value('eut.v_in_min')
+        #v_max_in = ts.param_value('eut.v_in_max')
+
+        # AC voltages
+        v_nom = ts.param_value('eut.v_nom')
+        v_low = ts.param_value('eut.v_low')
+        v_high = ts.param_value('eut.v_high')
+        p_min = ts.param_value('eut.p_min')
+        p_min_prime = ts.param_value('eut.p_min_prime')
+        phases = ts.param_value('eut.phases')
+
+        """
+        Version validation
+        """
+        p1547.VersionValidation(script_version=ts.info.version)
+
+        """
+        A separate module has been create for the 1547.1 Standard
+        """
+        ActiveFunction = p1547.ActiveFunction(ts=ts,
+                                              functions=[VV],
+                                              script_name='Volt-Var',
+                                              criteria_mode=[True, True, True])
+        ts.log_debug("1547.1 Library configured for %s" % ActiveFunction.get_script_name())
+
+        # result params
+        result_params = ActiveFunction.get_rslt_param_plot()
+        ts.log_debug(result_params)
+
+        '''
+        a) Connect the EUT according to the instructions and specifications provided by the manufacturer.
+        '''
+
+        # initialize HIL environment, if necessary
+        chil = hil.hil_init(ts)
+        if chil is not None:
+            chil.config()
+
+        # pv simulator is initialized with test parameters and enabled
+        pv = pvsim.pvsim_init(ts)
+        if pv is not None:
+            pv.power_set(p_rated)
+            pv.power_on()  # Turn on DC so the EUT can be initialized
+            daq.set_dc_measurement(pv)  # send pv obj to daq to get dc measurements
+            ts.sleep(0.5)
+
+        # DAS soft channels
+        #das_points = {'sc': ('Q_TARGET', 'Q_TARGET_MIN', 'Q_TARGET_MAX', 'Q_MEAS', 'V_TARGET', 'V_MEAS', 'event')}
+        das_points = ActiveFunction.get_sc_points()
+        # initialize data acquisition system
+        daq = das.das_init(ts, sc_points=das_points['sc'])
+
+        daq.sc['V_TARGET'] = v_nom
+        daq.sc['Q_TARGET'] = 100
+        daq.sc['Q_TARGET_MIN'] = 100
+        daq.sc['Q_TARGET_MAX'] = 100
+        daq.sc['event'] = 'None'
+
+        ts.log('DAS device: %s' % daq.info())
+
+        '''
+        b) Set all voltage trip parameters to the widest range of adjustability.  Disable all reactive/active power
+        control functions.
+        '''
+
+        eut = der.der_init(ts)
+        if eut is not None:
+            eut.config()
+            ts.log_debug(eut.measurements())
+
+            #Deactivating all functions on EUT
+            #eut.deactivate_all_fct()
+
+            ts.log_debug('Voltage trip parameters set to the widest range: v_min: {0} V, '
+                         'v_max: {1} V'.format(v_low, v_high))
+            try:
+                eut.vrt_stay_connected_high(params={'Ena': True, 'ActCrv': 0, 'Tms1': 3000,
+                                                    'V1': v_high, 'Tms2': 0.16, 'V2': v_high})
+            except Exception as e:
+                ts.log_error('Could not set VRT Stay Connected High curve. %s' % e)
+            try:
+                eut.vrt_stay_connected_low(params={'Ena': True, 'ActCrv': 0, 'Tms1': 3000,
+                                                   'V1': v_low, 'Tms2': 0.16, 'V2': v_low})
+            except Exception as e:
+                ts.log_error('Could not set VRT Stay Connected Low curve. %s' % e)
+        else:
+            ts.log_debug('Set L/HVRT and trip parameters set to the widest range of adjustability possible.')
+
+        # Special considerations for CHIL ASGC/Typhoon startup
+        if chil is not None:
+            inv_power = eut.measurements().get('W')
+            timeout = 120.
+            if inv_power <= p_rated * 0.85:
+                pv.irradiance_set(995)  # Perturb the pv slightly to start the inverter
+                ts.sleep(3)
+                eut.connect(params={'Conn': True})
+            while inv_power <= p_rated * 0.85 and timeout >= 0:
+                ts.log('Inverter power is at %0.1f. Waiting up to %s more seconds or until EUT starts...' %
+                       (inv_power, timeout))
+                ts.sleep(1)
+                timeout -= 1
+                inv_power = eut.measurements().get('W')
+                if timeout == 0:
+                    result = script.RESULT_FAIL
+                    raise der.DERError('Inverter did not start.')
+            ts.log('Waiting for EUT to ramp up')
+            ts.sleep(8)
+            ts.log_debug('DAS data_read(): %s' % daq.data_read())
+
+        '''
+        c) Set all AC test source parameters to the nominal operating voltage and frequency.
+        '''
+        grid = gridsim.gridsim_init(ts, support_interfaces={'hil': chil})  # Turn on AC so the EUT can be initialized
+        if grid is not None:
+            grid.voltage(v_nom)
+            if chil is not None:  # If using HIL, give the grid simulator the hil object
+                grid.config(chil)
+
+        # open result summary file
+        result_summary_filename = 'result_summary.csv'
+        result_summary = open(ts.result_file_path(result_summary_filename), 'a+')
+        ts.result_file(result_summary_filename)
+        result_summary.write(ActiveFunction.get_rslt_sum_col_name())
+
+        '''
+        d) Adjust the EUT's available active power to Prated. For an EUT with an input voltage range, set the input
+        voltage to Vin_nom. The EUT may limit active power throughout the test to meet reactive power requirements.
+        For an EUT with an input voltage range.
+        '''
+
+        if pv is not None:
+            pv.iv_curve_config(pmp=p_rated, vmp=v_in_nom)
+            pv.irradiance_set(1000.)
+
+        '''
+        gg) Repeat steps g) through dd) for characteristics 2 and 3.
+        '''
+        for vv_curve in vv_curves:
+            ts.log('Starting test with characteristic curve %s' % (vv_curve))
+            ActiveFunction.reset_curve(vv_curve)
+            ActiveFunction.reset_time_settings(tr=vv_response_time[vv_curve], number_tr=2)
+            v_pairs = ActiveFunction.get_params(function=VV, curve=vv_curve)
+            #ts.log_debug('v_pairs:%s' % v_pairs)
+
+            '''
+            ff) Repeat test steps d) through ee) at EUT power set at 20% and 66% of rated power.
+            '''
+            for power in pwr_lvls:
+                ActiveFunction.reset_pwr(power)
+
+                if pv is not None:
+                    pv_power_setting = (p_rated * power)
+                    pv.iv_curve_config(pmp=pv_power_setting, vmp=v_in_nom)
+                    pv.irradiance_set(1000.)
+
+                # Special considerations for CHIL ASGC/Typhoon startup #
+                if chil is not None:
+                    inv_power = eut.measurements().get('W')
+                    timeout = 120.
+                    if inv_power <= pv_power_setting * 0.85:
+                        pv.irradiance_set(995)  # Perturb the pv slightly to start the inverter
+                        ts.sleep(3)
+                        eut.connect(params={'Conn': True})
+                    while inv_power <= pv_power_setting * 0.85 and timeout >= 0:
+                        ts.log('Inverter power is at %0.1f. Waiting up to %s more seconds or until EUT starts...' %
+                               (inv_power, timeout))
+                        ts.sleep(1)
+                        timeout -= 1
+                        inv_power = eut.measurements().get('W')
+                        if timeout == 0:
+                            result = script.RESULT_FAIL
+                            raise der.DERError('Inverter did not start.')
+                    ts.log('Waiting for EUT to ramp up')
+                    ts.sleep(8)
+
+                '''
+                ee) Repeat test steps e) through dd) with Vref set to 1.05*VN and 0.95*VN, respectively.
+                '''
+                for v_ref in v_ref_value:
+                    ts.log('Setting v_ref at %s %% of v_nom' % (int(v_ref * 100)))
+
+                    #Setting grid to vnom before test
+                    if grid is not None:
+                        grid.voltage(v_nom)
+
+                    if eut is not None:
+                        '''
+                        e) Set EUT volt-var parameters to the values specified by Characteristic 1.
+                        All other function should be turned off. Turn off the autonomously adjusting reference voltage.
+                        '''
+                        # Activate volt-var function with following parameters
+                        # SunSpec convention is to use percentages for V and Q points.
+                        vv_curve_params = {
+                            'v': [(v_pairs['V1'] / v_nom) * 100, (v_pairs['V2'] / v_nom) * 100,
+                                  (v_pairs['V3'] / v_nom) * 100, (v_pairs['V4'] / v_nom) * 100],
+                            'var': [(v_pairs['Q1'] / s_rated) * 100, (v_pairs['Q2'] / s_rated) * 100,
+                                    (v_pairs['Q3'] / s_rated) * 100, (v_pairs['Q4'] / s_rated) * 100],
+                            'vref': round(v_nom*v_ref,2),
+                            'RmpPtTms': vv_response_time[vv_curve]
+                        }
+                        ts.log_debug('Sending VV points: %s' % vv_curve_params)
+                        eut.volt_var(params={'Ena': True, 'ACTCRV': vv_curve, 'curve': vv_curve_params})
+                        # TODO autonomous vref adjustment to be included
+                        # eut.autonomous_vref_adjustment(params={'Ena': False})
+                        '''
+                        f) Verify volt-var mode is reported as active and that the correct characteristic is reported.
+                        '''
+                        ts.log_debug('Initial EUT VV settings are %s' % eut.volt_var())
+
+                    v_steps_dict = ActiveFunction.create_vv_dict_steps(v_ref=v_ref)
+
+                    dataset_filename = 'VV_%s_PWR_%d_vref_%d' % (vv_curve, power * 100, v_ref*100)
+                    ActiveFunction.reset_filename(filename=dataset_filename)
+                    #ts.log('------------{}------------'.format(dataset_filename))
+                    # Start the data acquisition systems
+                    daq.data_capture(True)
+
+                    for step_label, v_step in v_steps_dict.items():
+
+                        ts.log('Voltage step: setting Grid simulator voltage to %s (%s)' % (v_step, step_label))
+
+                        ActiveFunction.start(daq=daq, step_label=step_label)
+
+                        if grid is not None:
+                            grid.voltage(v_step)
+
+                        ActiveFunction.record_timeresponse(daq=daq, step_value=v_step)
+                        ActiveFunction.evaluate_criterias()
+                        result_summary.write(ActiveFunction.write_rslt_sum())
+
+                    ts.log('Sampling complete')
+                    dataset_filename = dataset_filename + ".csv"
+                    daq.data_capture(False)
+                    ds = daq.data_capture_dataset()
+                    ts.log('Saving file: %s' % dataset_filename)
+                    ds.to_csv(ts.result_file_path(dataset_filename))
+                    result_params['plot.title'] = dataset_filename.split('.csv')[0]
+                    ts.result_file(dataset_filename, params=result_params)
+                    result = script.RESULT_COMPLETE
+
+
+
+    except script.ScriptFail as e:
+        reason = str(e)
+        if reason:
+            ts.log_error(reason)
+
+    except Exception as e:
+        if dataset_filename is not None:
+            dataset_filename = dataset_filename + ".csv"
+            daq.data_capture(False)
+            ds = daq.data_capture_dataset()
+            ts.log('Saving file: %s' % dataset_filename)
+            ds.to_csv(ts.result_file_path(dataset_filename))
+            result_params['plot.title'] = dataset_filename.split('.csv')[0]
+            ts.result_file(dataset_filename, params=result_params)
+        ts.log_error('Test script exception: %s' % traceback.format_exc())
+
+    finally:
+        if daq is not None:
+            daq.close()
+        if pv is not None:
+            pv.close()
+        if grid is not None:
+            if v_nom is not None:
+                grid.voltage(v_nom)
+            grid.close()
+        if chil is not None:
+            chil.close()
+        if eut is not None:
+            #eut.volt_var(params={'Ena': False})
+            eut.close()
+        if result_summary is not None:
+            result_summary.close()
+
+
+    return result
+
+
+def volt_vars_mode_vref_test():
+    return 1
+
+def volt_var_mode_imbalanced_grid(imbalance_resp, vv_curves, vv_response_time):
+
+    result = script.RESULT_FAIL
+    daq = None
+    v_nom = None
+    p_rated = None
+    grid = None
+    pv = None
+    eut = None
+    chil = None
+    result_summary = None
+    dataset_filename = None
+
+    try:
+        #cat = ts.param_value('eut.cat')
+        #cat2 = ts.param_value('eut.cat2')
+        #sink_power = ts.param_value('eut.sink_power')
+        p_rated = ts.param_value('eut.p_rated')
+        #p_rated_prime = ts.param_value('eut.p_rated_prime')
+        var_rated = ts.param_value('eut.var_rated')
+        s_rated = ts.param_value('eut.s_rated')
+
+        #absorb_enable = ts.param_value('eut.abs_enabled')
+
+        # DC voltages
+        v_in_nom = ts.param_value('eut.v_in_nom')
+        #v_min_in = ts.param_value('eut.v_in_min')
+        #v_max_in = ts.param_value('eut.v_in_max')
+
+        # AC voltages
+        v_nom = ts.param_value('eut.v_nom')
+        v_min = ts.param_value('eut.v_low')
+        v_max = ts.param_value('eut.v_high')
+        p_min = ts.param_value('eut.p_min')
+        p_min_prime = ts.param_value('eut.p_min_prime')
+        phases = ts.param_value('eut.phases')
+        pf_response_time = ts.param_value('vv.test_1_t_r')
+
+        imbalance_fix = ts.param_value('vv.imbalance_fix')
+
+        """
+        A separate module has been create for the 1547.1 Standard
+        """
+        ActiveFunction = p1547.ActiveFunction(ts=ts,
+                                              script_name='Volt-Var',
+                                              functions=[VV],
+                                              criteria_mode=[True, True, True])
+        ActiveFunction.set_imbalance_config(imbalance_angle_fix=imbalance_fix)
+        ts.log_debug('1547.1 Library configured for %s' % ActiveFunction.get_script_name())
+
+        # Get the rslt parameters for plot
+        result_params = ActiveFunction.get_rslt_param_plot()
+
+        '''
+        a) Connect the EUT according to the instructions and specifications provided by the manufacturer.
+        '''
+        # initialize HIL environment, if necessary
+        chil = hil.hil_init(ts)
+        if chil is not None:
+            chil.config()
+
+        # grid simulator is initialized with test parameters and enabled
+        grid = gridsim.gridsim_init(ts, support_interfaces={'hil': chil})  # Turn on AC so the EUT can be initialized
+        if grid is not None:
+            grid.voltage(v_nom)
+
+        # pv simulator is initialized with test parameters and enabled
+        pv = pvsim.pvsim_init(ts)
+        if pv is not None:
+            pv.power_set(p_rated)
+            pv.power_on()  # Turn on DC so the EUT can be initialized
+
+        # DAS soft channels
+        das_points = ActiveFunction.get_sc_points()
+
+        # initialize data acquisition system
+        daq = das.das_init(ts, sc_points=das_points['sc'])
+        if daq is not None:
+            daq.sc['Q_TARGET'] = 100
+            daq.sc['Q_TARGET_MIN'] = 100
+            daq.sc['Q_TARGET_MAX'] = 100
+            daq.sc['V_TARGET'] = v_nom
+            daq.sc['event'] = 'None'
+            ts.log('DAS device: %s' % daq.info())
+
+        '''
+        b) Set all voltage trip parameters to the widest range of adjustability. Disable all reactive/active power
+        control functions.
+        '''
+        # it is assumed the EUT is on
+        eut = der.der_init(ts)
+        if eut is not None:
+            eut.config()
+            ts.log_debug('If not done already, set L/HVRT and trip parameters to the widest range of adjustability.')
+
+        '''
+        c) Set all AC test source parameters to the nominal operating voltage and frequency.
+        '''
+        if grid is not None:
+            grid.voltage(v_nom)
+
+        # open result summary file
+        result_summary_filename = 'result_summary.csv'
+        result_summary = open(ts.result_file_path(result_summary_filename), 'a+')
+        ts.result_file(result_summary_filename)
+
+        result_summary.write(ActiveFunction.get_rslt_sum_col_name())
+
+        '''
+         d) Adjust the EUT's available active power to Prated. For an EUT with an input voltage range, set the input
+        voltage to Vin_nom.
+        '''
+        if pv is not None:
+            pv.iv_curve_config(pmp=p_rated, vmp=v_in_nom)
+            pv.irradiance_set(1000.)
+
+        '''
+        h) Once steady state is reached, begin the adjustment of phase voltages.
+        '''
+
+        """
+        Test start
+        """
+        ts.log_debug(f'imbalance_resp={imbalance_resp}')
+        for imbalance_response in imbalance_resp:
+
+            #Default 2 time responses cycles
+            #ActiveFunction.reset_time_settings(tr=pf_response_time)
+
+            for vv_curve in vv_curves:
+
+                '''
+                 e) Set EUT volt-watt parameters to the values specified by Characteristic 1. All other function be turned off.
+                 '''
+                ts.log('Starting test with characteristic curve %s' % (vv_curve))
+                ActiveFunction.reset_curve(vv_curve)
+                ActiveFunction.reset_time_settings(tr=vv_response_time[vv_curve], number_tr=2)
+                v_pairs = ActiveFunction.get_params(function=VV, curve=vv_curve)
+                ts.log_debug('v_pairs:%s' % v_pairs)
+                #Setting up step label
+                ActiveFunction.set_step_label(starting_label='G')
+
+                if eut is not None:
+                    vv_curve_params = {'v': [v_pairs['V1']*(100/v_nom), v_pairs['V2']*(100/v_nom),
+                                             v_pairs['V3']*(100/v_nom), v_pairs['V4']*(100/v_nom)],
+                                       'q': [v_pairs['Q1']*(100/var_rated), v_pairs['Q2']*(100/var_rated),
+                                             v_pairs['Q3']*(100/var_rated), v_pairs['Q4']*(100/var_rated)],
+                                       'DeptRef': 'Q_MAX_PCT'}
+                    ts.log_debug('Sending VV points: %s' % vv_curve_params)
+                    eut.volt_var(params={'Ena': True, 'curve': vv_curve_params})
+
+                '''
+                f) Verify volt-var mode is reported as active and that the correct characteristic is reported.
+                '''
+                if eut is not None:
+                    ts.log_debug('Initial EUT VV settings are %s' % eut.volt_var())
+                ts.log_debug('curve points:  %s' % v_pairs)
+
+                '''
+                g) Wait for steady state to be reached.
+    
+                Every time a parameter is stepped or ramped, measure and record the time domain current and voltage
+                response for at least 4 times the maximum expected response time after the stimulus, and measure or
+                derive, active power, apparent power, reactive power, and power factor.
+                '''
+
+                step = ActiveFunction.get_step_label()
+
+                daq.sc['event'] = step
+                daq.data_sample()
+                ts.log('Wait for steady state to be reached')
+                ts.sleep(2 * vv_response_time[vv_curve])
+                ts.log(imbalance_resp)
+
+                ts.log('Starting imbalance test with VV mode at %s' % (imbalance_response))
+
+                ActiveFunction.set_imbalance_config(imbalance_angle_fix=imbalance_fix)
+                #ts.log_debug(f'{imbalance_response}')
+                dataset_filename = f'VV_IMB_{imbalance_fix}_{imbalance_response}'
+
+                ActiveFunction.reset_filename(filename=dataset_filename)
+                ts.log('------------{}------------'.format(dataset_filename))
+                # Start the data acquisition systems
+                daq.data_capture(True)
+
+                '''
+                h) For multiphase units, step the AC test source voltage to Case A from Table 24.
+                '''
+                if grid is not None:
+                    step_label = ActiveFunction.get_step_label()
+                    ts.log('Voltage step: setting Grid simulator to case A (IEEE 1547.1-Table 24)(%s)' % step)
+                    ActiveFunction.start(daq=daq, step_label=step_label)
+                    v_target = ActiveFunction.set_grid_asymmetric(grid=grid, case='case_a', imbalance_resp=imbalance_response)
+                    ts.log_debug(f'v_target={v_target}')
+                    ActiveFunction.record_timeresponse(daq=daq, step_value=v_target)
+                    ActiveFunction.evaluate_criterias()
+                    result_summary.write(ActiveFunction.write_rslt_sum())
+
+                '''
+                i) For multiphase units, step the AC test source voltage to VN.
+                '''
+                if grid is not None:
+                    step_label = ActiveFunction.get_step_label()
+                    v_target = v_nom
+                    ActiveFunction.start(daq=daq, step_label=step_label)
+                    ts.log('Voltage step: setting Grid simulator voltage to %s (%s)' % (v_nom, step))
+                    grid.voltage(v_target)
+                    ActiveFunction.record_timeresponse(daq=daq, step_value=v_target)
+                    ActiveFunction.evaluate_criterias()
+                    result_summary.write(ActiveFunction.write_rslt_sum())
+
+                """
+                j) For multiphase units, step the AC test source voltage to Case B from Table 24.
+                """
+                if grid is not None:
+                    step_label = ActiveFunction.get_step_label()
+                    ActiveFunction.start(daq=daq, step_label=step_label)
+                    ts.log('Voltage step: setting Grid simulator to case B (IEEE 1547.1-Table 24)(%s)' % step)
+                    v_target = ActiveFunction.set_grid_asymmetric(grid=grid, case='case_b', imbalance_resp=imbalance_response)
+                    ActiveFunction.record_timeresponse(daq=daq, step_value=v_target)
+                    ActiveFunction.evaluate_criterias()
+                    result_summary.write(ActiveFunction.write_rslt_sum())
+
+                """
+                k) For multiphase units, step the AC test source voltage to VN
+                """
+                if grid is not None:
+                    step_label = ActiveFunction.get_step_label()
+                    v_target = v_nom
+                    ActiveFunction.start(daq=daq, step_label=step_label)
+                    ts.log('Voltage step: setting Grid simulator voltage to %s (%s)' % (v_nom, step))
+                    grid.voltage(v_nom)
+                    ActiveFunction.record_timeresponse(daq=daq, step_value=v_target)
+                    ActiveFunction.evaluate_criterias()
+                    result_summary.write(ActiveFunction.write_rslt_sum())
+
+                ts.log('Sampling complete')
+                dataset_filename = dataset_filename + ".csv"
+                daq.data_capture(False)
+                ds = daq.data_capture_dataset()
+                ts.log('Saving file: %s' % dataset_filename)
+                ds.to_csv(ts.result_file_path(dataset_filename))
+                result_params['plot.title'] = dataset_filename.split('.csv')[0]
+                ts.result_file(dataset_filename, params=result_params)
+                result = script.RESULT_COMPLETE
+
+    except script.ScriptFail as e:
+        reason = str(e)
+        if reason:
+            ts.log_error(reason)
+
+
+    except Exception as e:
+
+        if dataset_filename is not None:
+            dataset_filename = dataset_filename + ".csv"
+            daq.data_capture(False)
+            ds = daq.data_capture_dataset()
+            ts.log('Saving file: %s' % dataset_filename)
+            ds.to_csv(ts.result_file_path(dataset_filename))
+            result_params['plot.title'] = dataset_filename.split('.csv')[0]
+            ts.result_file(dataset_filename, params=result_params)
+
+        raise
+
+    finally:
+        if daq is not None:
+            daq.close()
+        if pv is not None:
+            if p_rated is not None:
+                pv.power_set(p_rated)
+            pv.close()
+        if grid is not None:
+            if v_nom is not None:
+                grid.voltage(v_nom)
+            grid.close()
+        if chil is not None:
+            chil.close()
+        if eut is not None:
+            #eut.volt_var(params={'Ena': False})
+            #eut.volt_watt(params={'Ena': False})
+            eut.close()
+        if result_summary is not None:
+            result_summary.close()
+
+    return result
+
+def test_run():
+
+    result = script.RESULT_FAIL
+
+    try:
+        """
+        Configuration
+        """
+
+        mode = ts.param_value('vv.mode')
+
+        """
+        Test Configuration
+        """
+        # list of active tests
+        vv_curves = []
+        vv_response_time = [0, 0, 0, 0]
+        imbalance_resp=[]
+        if mode == 'Vref-test':
+            vv_curves['characteristic 1'] = 1
+            vv_response_time[1] = ts.param_value('vv.test_1_t_r')
+            irr = '100%'
+            vref = '100%'
+            result = volt_vars_mode_vref_test(vv_curves=vv_curves, vv_response_time=vv_response_time, pwr_lvls=pwr_lvls)
+
+        # Section 5.14.6
+        if mode == 'Imbalanced grid':
+            if ts.param_value('eut.imbalance_resp') == 'EUT response to the individual phase voltages':
+                imbalance_resp.append('INDIVIDUAL_PHASES_VOLTAGES')
+            elif ts.param_value('eut.imbalance_resp') == 'EUT response to the average of the three-phase effective (RMS)':
+                imbalance_resp.append('AVG_3PH_RMS')
+            else:  # 'EUT response to the positive sequence of voltages'
+                imbalance_resp.append('POSITIVE_SEQUENCE_VOLTAGES')
+
+            vv_curves.append(1)
+            vv_response_time[1] = ts.param_value('vv.test_1_t_r')
+
+            result = volt_var_mode_imbalanced_grid(imbalance_resp=imbalance_resp,
+                                                   vv_curves=vv_curves,
+                                                   vv_response_time=vv_response_time )
+
+        # Normal volt-var test (Section 5.14.4)
+        else:
+            irr = ts.param_value('vv.irr')
+            vref = ts.param_value('vv.vref')
+            v_nom = ts.param_value('eut.v_nom')
+            if ts.param_value('vv.test_1') == 'Enabled':
+                vv_curves.append(1)
+                vv_response_time[1] = ts.param_value('vv.test_1_t_r')
+            if ts.param_value('vv.test_2') == 'Enabled':
+                vv_curves.append(2)
+                vv_response_time[2] = ts.param_value('vv.test_2_t_r')
+            if ts.param_value('vv.test_3') == 'Enabled':
+                vv_curves.append(3)
+                vv_response_time[3] = ts.param_value('vv.test_3_t_r')
+
+            # List of power level for tests
+            if irr == '20%':
+                pwr_lvls = [0.20]
+            elif irr == '66%':
+                pwr_lvls = [0.66]
+            elif irr == '100%':
+                pwr_lvls = [1.]
+            else:
+                pwr_lvls = [1., 0.66, 0.20]
+
+            if vref == '95%':
+                v_ref_value = [0.95]
+            elif vref == '105%':
+                v_ref_value = [1.05]
+            elif vref == '100%':
+                v_ref_value = [1.0]
+            else:
+                v_ref_value = [1.0, 0.95, 1.05]
+
+            result = volt_vars_mode(vv_curves=vv_curves, vv_response_time=vv_response_time,
+                                    pwr_lvls=pwr_lvls, v_ref_value=v_ref_value)
+
+    except script.ScriptFail as e:
+        reason = str(e)
+        if reason:
+            ts.log_error(reason)
+
+    finally:
+        # create result workbook
+        excelfile = ts.config_name() + '.xlsx'
+        rslt.result_workbook(excelfile, ts.results_dir(), ts.result_dir())
+        ts.result_file(excelfile)
+
+    return result
+
+
+def run(test_script):
+    try:
+        global ts
+        ts = test_script
+        rc = 0
+        result = script.RESULT_COMPLETE
+
+        ts.log_debug('')
+        ts.log_debug('**************  Starting %s  **************' % (ts.config_name()))
+        ts.log_debug('Script: %s %s' % (ts.name, ts.info.version))
+        ts.log_active_params()
+
+        # ts.svp_version(required='1.5.3')
+        ts.svp_version(required='1.5.8')
+
+        result = test_run()
+        ts.result(result)
+        if result == script.RESULT_FAIL:
+            rc = 1
+
+    except Exception as e:
+        ts.log_error('Test script exception: %s' % traceback.format_exc())
+        rc = 1
+
+    sys.exit(rc)
+
+
+info = script.ScriptInfo(name=os.path.basename(__file__), run=run, version='1.4.0')
+
+# VV test parameters
+info.param_group('vv', label='Test Parameters')
+info.param('vv.mode', label='Volt-Var mode', default='Normal', values=['Normal', 'Vref-test', 'Imbalanced grid'])
+info.param('vv.test_1', label='Characteristic 1 curve', default='Enabled', values=['Disabled', 'Enabled'],
+           active='vv.mode', active_value=['Normal', 'Imbalanced grid'])
+info.param('vv.test_1_t_r', label='Response time (s) for curve 1', default=10.0,
+           active='vv.test_1', active_value=['Enabled'])
+info.param('vv.test_2', label='Characteristic 2 curve', default='Enabled', values=['Disabled', 'Enabled'],
+           active='vv.mode', active_value=['Normal'])
+info.param('vv.test_2_t_r', label='Settling time min (t) for curve 2', default=1.0,
+           active='vv.test_2', active_value=['Enabled'])
+info.param('vv.test_3', label='Characteristic 3 curve', default='Enabled', values=['Disabled', 'Enabled'],
+           active='vv.mode', active_value=['Normal'])
+info.param('vv.test_3_t_r', label='Settling time max (t) for curve 3', default=90.0,
+           active='vv.test_3', active_value=['Enabled'])
+info.param('vv.irr', label='Power Levels iteration', default='All', values=['100%', '66%', '20%', 'All'],
+           active='vv.mode', active_value=['Normal'])
+info.param('vv.vref', label='Voltage reference iteration', default='All', values=['100%', '95%', '105%', 'All'],
+           active='vv.mode', active_value=['Normal'])
+info.param('vv.imbalance_fix', label='Use minimum fix requirements from table 24 ?',
+           default='not_fix', values=['not_fix', 'fix_ang', 'fix_mag', 'std'], active='vv.mode', active_value=['Imbalanced grid'])
+
+# EUT general parameters
+info.param_group('eut', label='EUT Parameters', glob=True)
+info.param('eut.phases', label='Phases', default='Single Phase', values=['Single phase', 'Split phase', 'Three phase'])
+info.param('eut.s_rated', label='Apparent power rating (VA)', default=10000.0)
+info.param('eut.p_rated', label='Output power rating (W)', default=8000.0)
+info.param('eut.p_min', label='Minimum Power Rating(W)', default=1000.)
+info.param('eut.var_rated', label='Output var rating (vars)', default=2000.0)
+info.param('eut.v_nom', label='Nominal AC voltage (V)', default=120.0, desc='Nominal voltage for the AC simulator.')
+info.param('eut.v_low', label='Minimum AC voltage (V)', default=116.0)
+info.param('eut.v_high', label='Maximum AC voltage (V)', default=132.0)
+info.param('eut.v_in_nom', label='V_in_nom: Nominal input voltage (Vdc)', default=400)
+info.param('eut.f_nom', label='Nominal AC frequency (Hz)', default=60.0)
+info.param('eut.f_max', label='Maximum frequency in the continuous operating region (Hz)', default=66.)
+info.param('eut.f_min', label='Minimum frequency in the continuous operating region (Hz)', default=56.)
+info.param('eut.imbalance_resp', label='EUT response to phase imbalance is calculated by:',
+           default='EUT response to the average of the three-phase effective (RMS)',
+           values=['EUT response to the individual phase voltages',
+                   'EUT response to the average of the three-phase effective (RMS)',
+                   'EUT response to the positive sequence of voltages'])
+
+
+
+# Other equipment parameters
+der.params(info)
+gridsim.params(info)
+pvsim.params(info)
+das.params(info)
+hil.params(info)
+
+# Add the SIRFN logo
+info.logo('sirfn.png')
+
+def script_info():
+    return info
+
+
+if __name__ == "__main__":
+
+    # stand alone invocation
+    config_file = None
+    if len(sys.argv) > 1:
+        config_file = sys.argv[1]
+
+    params = None
+
+    test_script = script.Script(info=script_info(), config_file=config_file, params=params)
+    test_script.log('log it')
+
+    run(test_script)