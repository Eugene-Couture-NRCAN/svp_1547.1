--- conflicted
+++ resolved
@@ -1,794 +1,789 @@
-"""
-Copyright (c) 2018, Sandia National Labs, SunSpec Alliance and CanmetENERGY(Natural Resources Canada)
-All rights reserved.
-
-Redistribution and use in source and binary forms, with or without modification,
-are permitted provided that the following conditions are met:
-
-Redistributions of source code must retain the above copyright notice, this
-list of conditions and the following disclaimer.
-
-Redistributions in binary form must reproduce the above copyright notice, this
-list of conditions and the following disclaimer in the documentation and/or
-other materials provided with the distribution.
-
-Neither the names of the Sandia National Labs, SunSpec Alliance and CanmetENERGY(Natural Resources Canada)
-nor the names of its contributors may be used to endorse or promote products derived from
-this software without specific prior written permission.
-
-THIS SOFTWARE IS PROVIDED BY THE COPYRIGHT HOLDERS AND CONTRIBUTORS "AS IS" AND
-ANY EXPRESS OR IMPLIED WARRANTIES, INCLUDING, BUT NOT LIMITED TO, THE IMPLIED
-WARRANTIES OF MERCHANTABILITY AND FITNESS FOR A PARTICULAR PURPOSE ARE
-DISCLAIMED. IN NO EVENT SHALL THE COPYRIGHT HOLDER OR CONTRIBUTORS BE LIABLE FOR
-ANY DIRECT, INDIRECT, INCIDENTAL, SPECIAL, EXEMPLARY, OR CONSEQUENTIAL DAMAGES
-(INCLUDING, BUT NOT LIMITED TO, PROCUREMENT OF SUBSTITUTE GOODS OR SERVICES;
-LOSS OF USE, DATA, OR PROFITS; OR BUSINESS INTERRUPTION) HOWEVER CAUSED AND ON
-ANY THEORY OF LIABILITY, WHETHER IN CONTRACT, STRICT LIABILITY, OR TORT
-(INCLUDING NEGLIGENCE OR OTHERWISE) ARISING IN ANY WAY OUT OF THE USE OF THIS
-SOFTWARE, EVEN IF ADVISED OF THE POSSIBILITY OF SUCH DAMAGE.
-
-Questions can be directed to support@sunspec.org
-"""
-
-import sys
-import os
-import traceback
-from svpelab import gridsim
-from svpelab import pvsim
-from svpelab import das
-from svpelab import der
-from svpelab import hil
-from svpelab import result as rslt
-from svpelab import p1547
-from datetime import datetime, timedelta
-import script
-import math
-import numpy as np
-import collections
-import cmath
-
-VW = 'VW'
-V = 'V'
-F = 'F'
-P = 'P'
-Q = 'Q'
-
-def volt_watt_mode(vw_curves, vw_response_time, pwr_lvls):
-
-    result = script.RESULT_FAIL
-    daq = None
-    data = None
-    p_rated = None
-    v_nom = None
-    grid = None
-    pv = None
-    eut = None
-    chil = None
-    result_summary = None
-    dataset_filename = None
-
-
-    try:
-
-        p_rated = ts.param_value('eut.p_rated')
-        s_rated = ts.param_value('eut.s_rated')
-
-        # DC voltages
-        v_in_nom = ts.param_value('eut.v_in_nom')
-        v_min_in = ts.param_value('eut.v_in_min')
-        v_max_in = ts.param_value('eut.v_in_max')
-
-        # AC voltages
-        v_nom = ts.param_value('eut.v_nom')
-        v_min = ts.param_value('eut.v_low')
-        v_max = ts.param_value('eut.v_high')
-        p_min = ts.param_value('eut.p_min')
-        phases = ts.param_value('eut.phases')
-
-        # EUI Absorb capabilities
-        absorb = {}
-        absorb['ena'] = ts.param_value('eut_vw.sink_power')
-        absorb['p_rated_prime'] = ts.param_value('eut_vw.p_rated_prime')
-        absorb['p_min_prime'] = ts.param_value('eut_vw.p_min_prime')
-
-        """
-        Version validation
-        """
-        p1547.VersionValidation(script_version=ts.info.version)
-        """
-        A separate module has been create for the 1547.1 Standard
-        """
-        ActiveFunction = p1547.ActiveFunction(ts=ts,
-                                              functions=[VW],
-                                              script_name='Volt-Watt',
-                                              criteria_mode=[True, True, True])
-        ts.log_debug("1547.1 Library configured for %s" % ActiveFunction.get_script_name())
-
-        # result params
-        result_params = ActiveFunction.get_rslt_param_plot()
-
-        '''
-        a) Connect the EUT according to the instructions and specifications provided by the manufacturer.
-        '''
-        # initialize HIL environment, if necessary
-        chil = hil.hil_init(ts)
-        if chil is not None:
-            chil.config()
-
-        # pv simulator is initialized with test parameters and enabled
-        pv = pvsim.pvsim_init(ts)
-        pv.power_set(p_rated)
-        pv.power_on()  # Turn on DC so the EUT can be initialized
-        daq.set_dc_measurement(pv)  # send pv obj to daq to get dc measurements
-        ts.sleep(0.5)
-
-        # DAS soft channels
-        #das_points = {'sc': ('P_TARGET', 'P_TARGET_MIN', 'P_TARGET_MAX', 'P_MEAS', 'V_TARGET','V_MEAS','event')}
-        das_points = ActiveFunction.get_sc_points()
-
-        # initialize data acquisition system
-        daq = das.das_init(ts, sc_points=das_points['sc'])
-        if daq is not None:
-            daq.sc['P_TARGET'] = p_rated
-            daq.sc['P_TARGET_MIN'] = 100
-            daq.sc['P_TARGET_MAX'] = 100
-            daq.sc['V_TARGET'] = v_nom
-            daq.sc['event'] = 'None'
-            ts.log('DAS device: %s' % daq.info())
-
-        '''
-        b) Set all voltage trip parameters to the widest range of adjustability. Disable all reactive/active power
-        control functions.
-        '''
-        eut = der.der_init(ts)
-        if eut is not None:
-            eut.config()
-            #Disable all functions on EUT
-            eut.deactivate_all_fct()
-            ts.log_debug(eut.measurements())
-            ts.log_debug(
-                'L/HVRT and trip parameters set to the widest range : v_min: {0} V, v_max: {1} V'.format(v_min, v_max))
-            try:
-                eut.vrt_stay_connected_high(
-                    params={'Ena': True, 'ActCrv': 0, 'Tms1': 3000, 'V1': v_max, 'Tms2': 0.16, 'V2': v_max})
-            except Exception as e:
-                ts.log_error('Could not set VRT Stay Connected High curve. %s' % e)
-            try:
-                eut.vrt_stay_connected_low(
-                    params={'Ena': True, 'ActCrv': 0, 'Tms1': 3000, 'V1': v_min, 'Tms2': 0.16, 'V2': v_min})
-            except Exception as e:
-                ts.log_error('Could not set VRT Stay Connected Low curve. %s' % e)
-        else:
-            ts.log_debug('Set L/HVRT and trip parameters set to the widest range of adjustability possible.')
-
-        '''
-        c) Set all AC test source parameters to the nominal operating voltage and frequency.
-        '''
-        # grid simulator is initialized with test parameters and enabled
-        grid = gridsim.gridsim_init(ts, support_interfaces={'hil': chil})  # Turn on AC so the EUT can be initialized
-        if grid is not None:
-            grid.voltage(v_nom)
-            if chil is not None:  # If using HIL, give the grid simulator the hil object
-                grid.config(chil)
-
-        # open result summary file
-        result_summary_filename = 'result_summary.csv'
-        result_summary = open(ts.result_file_path(result_summary_filename), 'a+')
-        ts.result_file(result_summary_filename)
-        result_summary.write(ActiveFunction.get_rslt_sum_col_name())
-
-        '''
-        v) Test may be repeated for EUT's that can also absorb power using the P' values in the characteristic
-        definition.
-        '''
-        # TODO: add P' tests (Like CPF -> for absorb_power in absorb_powers:)
-
-        '''
-        u) Repeat steps d) through u) for characteristics 2 and 3.
-        '''
-        for vw_curve in vw_curves:
-            ts.log('Starting test with characteristic curve %s' % (vw_curve))
-<<<<<<< HEAD
-            v_pairs = lib_1547.get_params(curve=vw_curve)
-            a_v = lib_1547.MRA_V * 1.5
-=======
-            ActiveFunction.reset_curve(vw_curve)
-            ActiveFunction.reset_time_settings(tr=vw_response_time[vw_curve], number_tr=2)
-            v_pairs = ActiveFunction.get_params(curve=vw_curve, function=VW)
-
->>>>>>> 4adf1aa3
-            '''
-            t) Repeat steps d) through t) at EUT power set at 20% and 66% of rated power.
-            '''
-            for power in pwr_lvls:
-
-                '''
-                d) Adjust the EUT's available active power to Prated. For an EUT with an input voltage range, set the input
-                voltage to Vin_nom. The EUT may limit active power throughout the test to meet reactive power requirements.
-                For an EUT with an input voltage range.
-                '''
-                if pv is not None:
-                    pv_power_setting = (p_rated * power)
-                    pv.iv_curve_config(pmp=pv_power_setting, vmp=v_in_nom)
-                    pv.irradiance_set(1000.)
-
-                # Special considerations for CHIL ASGC/Typhoon startup #
-                if chil is not None:
-                    inv_power = eut.measurements().get('W')
-                    timeout = 120.
-                    if inv_power <= pv_power_setting * 0.85:
-                        pv.irradiance_set(995)  # Perturb the pv slightly to start the inverter
-                        ts.sleep(3)
-                        eut.connect(params={'Conn': True})
-                    while inv_power <= pv_power_setting * 0.85 and timeout >= 0:
-                        ts.log('Inverter power is at %0.1f. Waiting up to %s more seconds or until EUT starts...' %
-                               (inv_power, timeout))
-                        ts.sleep(1)
-                        timeout -= 1
-                        inv_power = eut.measurements().get('W')
-                        if timeout == 0:
-                            result = script.RESULT_FAIL
-                            raise der.DERError('Inverter did not start.')
-                    ts.log('Waiting for EUT to ramp up')
-                    ts.sleep(8)
-
-                '''
-                e) Set EUT volt-watt parameters to the values specified by Characteristic 1. All other functions should
-                   be turned off.
-                '''
-                if eut is not None:
-                    vw_curve_params = {'v': [int(v_pairs['V1']*(100./v_nom)),
-                                             int(v_pairs['V2']*(100./v_nom))],
-                                       'w': [int(v_pairs['P1']*(100./p_rated)),
-                                             int(v_pairs['P2']*(100./p_rated))],
-                                       'DeptRef': 'W_MAX_PCT'}
-
-                    vw_params = {'Ena': True, 'ActCrv': 1, 'curve': vw_curve_params}
-                    ts.log_debug('Writing the following params to EUT: %s' % vw_params)
-                    eut.volt_watt(params=vw_params)
-
-                    '''
-                    f) Verify volt-watt mode is reported as active and that the correct characteristic is reported.
-                    '''
-                    ts.log_debug('Initial EUT VW settings are %s' % eut.volt_watt())
-
-                '''
-                Refer to P1547 Library and IEEE1547.1 standard for steps 
-                '''
-                v_steps_dict = ActiveFunction.create_vw_dict_steps()
-
-                # Configure the data acquisition system
-                ts.log('Starting data capture for power = %s' % power)
-                dataset_filename = ('VW_{0}_PWR_{1}'.format(vw_curve, power))
-                ActiveFunction.reset_filename(filename=dataset_filename)
-                ts.log('------------{}------------'.format(dataset_filename))
-                daq.data_capture(True)
-
-                for step_label, v_step in v_steps_dict.items():
-                    ts.log('Voltage step: setting Grid simulator voltage to %s (%s)' % (v_step, step_label))
-                    ActiveFunction.start(daq=daq, step_label=step_label)
-
-                    step_dict = {'V': v_step}
-                    if grid is not None:
-                        grid.voltage(step_dict['V'])
-
-                    ActiveFunction.record_timeresponse(daq=daq, step_value=v_step)
-                    ActiveFunction.evaluate_criterias()
-                    result_summary.write(ActiveFunction.write_rslt_sum())
-
-                # create result workbook
-                ts.log('Sampling complete')
-                dataset_filename = dataset_filename + ".csv"
-                daq.data_capture(False)
-                ds = daq.data_capture_dataset()
-                ts.log('Saving file: %s' % dataset_filename)
-                ds.to_csv(ts.result_file_path(dataset_filename))
-                result_params['plot.title'] = dataset_filename.split('.csv')[0]
-                ts.result_file(dataset_filename, params=result_params)
-                result = script.RESULT_COMPLETE
-
-
-    except script.ScriptFail as e:
-        reason = str(e)
-        if reason:
-            ts.log_error(reason)
-
-    except Exception as e:
-        if dataset_filename is not None:
-            dataset_filename = dataset_filename + ".csv"
-            daq.data_capture(False)
-            ds = daq.data_capture_dataset()
-            ts.log('Saving file: %s' % dataset_filename)
-            ds.to_csv(ts.result_file_path(dataset_filename))
-            result_params['plot.title'] = dataset_filename.split('.csv')[0]
-            ts.result_file(dataset_filename, params=result_params)
-        ts.log_error('Test script exception: %s' % traceback.format_exc())
-        raise
-
-    finally:
-        if daq is not None:
-            daq.close()
-        if pv is not None:
-            if p_rated is not None:
-                pv.power_set(p_rated)
-            pv.close()
-        if grid is not None:
-            if v_nom is not None:
-                grid.voltage(v_nom)
-            grid.close()
-        if chil is not None:
-            chil.close()
-        if eut is not None:
-            eut.volt_watt(params={'Ena': False, 'ActCrv': 0})
-            eut.close()
-        if result_summary is not None:
-            result_summary.close()
-
-    return result
-
-
-def volt_watt_mode_imbalanced_grid(imbalance_resp, vw_curves, vw_response_time):
-
-    result = script.RESULT_FAIL
-    daq = None
-    p_rated = None
-    grid = None
-    pv = None
-    eut = None
-    chil = None
-    result_summary = None
-
-    try:
-        cat = ts.param_value('eut.cat')
-        cat2 = ts.param_value('eut.cat2')
-        p_rated = ts.param_value('eut.p_rated')
-        s_rated = ts.param_value('eut.s_rated')
-
-        # DC voltages
-        v_in_nom = ts.param_value('eut.v_in_nom')
-
-        # AC voltages
-        v_nom = ts.param_value('eut.v_nom')
-        v_min = ts.param_value('eut.v_low')
-        v_max = ts.param_value('eut.v_high')
-        p_min = ts.param_value('eut.p_min')
-        phases = ts.param_value('eut.phases')
-        imbalance_fix = ts.param_value('vw.imbalance_fix')
-
-
-        # EUI Absorb capabilities
-        absorb = {}
-        absorb['ena'] = ts.param_value('eut_vw.sink_power')
-        absorb['p_rated_prime'] = ts.param_value('eut_vw.p_rated_prime')
-        absorb['p_min_prime'] = ts.param_value('eut_vw.p_min_prime')
-
-        """
-        A separate module has been create for the 1547.1 Standard
-        """
-        ActiveFunction = p1547.ActiveFunction(ts=ts,
-                                              functions=[VW],
-                                              script_name='Volt-Watt',
-                                              criteria_mode=[True, True, True])
-        ActiveFunction.set_imbalance_config(imbalance_angle_fix=imbalance_fix)
-        ts.log_debug('1547.1 Library configured for %s' % ActiveFunction.get_script_name())
-
-        '''
-        a) Connect the EUT according to the instructions and specifications provided by the manufacturer.
-        '''
-        # initialize HIL environment, if necessary
-        chil = hil.hil_init(ts)
-        if chil is not None:
-            chil.config()
-
-        # grid simulator is initialized with test parameters and enabled
-        grid = gridsim.gridsim_init(ts, support_interfaces={'hil': chil})  # Turn on AC so the EUT can be initialized
-        if grid is not None:
-            grid.voltage(v_nom)
-
-        # pv simulator is initialized with test parameters and enabled
-        pv = pvsim.pvsim_init(ts)
-        if pv is not None:
-            pv.power_set(p_rated)
-            pv.power_on()  # Turn on DC so the EUT can be initialized
-
-        # DAS soft channels
-        #das_points = {'sc': ('P_TARGET', 'P_TARGET_MIN', 'P_TARGET_MAX', 'P_MEAS', 'V_TARGET', 'V_MEAS', 'event')}
-        das_points = ActiveFunction.get_sc_points()
-
-        # initialize data acquisition system
-        daq = das.das_init(ts, sc_points=das_points['sc'])
-
-        if daq is not None:
-            daq.sc['P_TARGET'] = p_rated
-            daq.sc['P_TARGET_MIN'] = 100
-            daq.sc['P_TARGET_MAX'] = 100
-            daq.sc['V_TARGET'] = v_nom
-            daq.sc['event'] = 'None'
-
-        ts.log('DAS device: %s' % daq.info())
-
-        '''
-        b) Set all voltage trip parameters to the widest range of adjustability. Disable all reactive/active power
-        control functions.
-        '''
-        eut = der.der_init(ts)
-        if eut is not None:
-            eut.config()
-            #Disable all functions on EUT
-            #eut.deactivate_all_fct()
-            ts.log_debug(eut.measurements())
-            ts.log_debug(
-                'L/HVRT and trip parameters set to the widest range : v_min: {0} V, v_max: {1} V'.format(v_min, v_max))
-            try:
-                eut.vrt_stay_connected_high(
-                    params={'Ena': True, 'ActCrv': 0, 'Tms1': 3000, 'V1': v_max, 'Tms2': 0.16, 'V2': v_max})
-            except Exception as e:
-                ts.log_error('Could not set VRT Stay Connected High curve. %s' % e)
-            try:
-                eut.vrt_stay_connected_low(
-                    params={'Ena': True, 'ActCrv': 0, 'Tms1': 3000, 'V1': v_min, 'Tms2': 0.16, 'V2': v_min})
-            except Exception as e:
-                ts.log_error('Could not set VRT Stay Connected Low curve. %s' % e)
-        else:
-            ts.log_debug('Set L/HVRT and trip parameters set to the widest range of adjustability possible.')
-
-        # Special considerations for CHIL ASGC/Typhoon startup
-        if chil is not None:
-            inv_power = eut.measurements().get('W')
-            timeout = 120.
-            if inv_power <= p_rated * 0.85:
-                pv.irradiance_set(995)  # Perturb the pv slightly to start the inverter
-                ts.sleep(3)
-                eut.connect(params={'Conn': True})
-            while inv_power <= p_rated * 0.85 and timeout >= 0:
-                ts.log('Inverter power is at %0.1f. Waiting up to %s more seconds or until EUT starts...' %
-                       (inv_power, timeout))
-                ts.sleep(1)
-                timeout -= 1
-                inv_power = eut.measurements().get('W')
-                if timeout == 0:
-                    result = script.RESULT_FAIL
-                    raise der.DERError('Inverter did not start.')
-            ts.log('Waiting for EUT to ramp up')
-            ts.sleep(8)
-
-        '''
-        c) Set all AC test source parameters to the nominal operating voltage and frequency.
-        '''
-        if grid is not None:
-            grid.voltage(v_nom)
-
-        # open result summary file
-        result_summary_filename = 'result_summary.csv'
-        result_summary = open(ts.result_file_path(result_summary_filename), 'a+')
-        ts.result_file(result_summary_filename)
-        result_summary.write(ActiveFunction.get_rslt_sum_col_name())
-
-        '''
-        d) Adjust the EUT's available active power to Prated. For an EUT with an input voltage range, set the input
-        voltage to Vin_nom.
-        '''
-        if pv is not None:
-            pv.iv_curve_config(pmp=p_rated, vmp=v_in_nom)
-            pv.irradiance_set(1000.)
-
-        for imbalance_response in imbalance_resp:
-            for vw_curve in vw_curves:
-
-                '''
-                e) Set EUT volt-watt parameters to the values specified by Characteristic 1. All other function be
-                turned off.
-                '''
-                if eut is not None:
-                    #eut.deactivate_all_fct()
-                    pass
-                ts.log('Starting test with characteristic curve %s' % (vw_curve))
-                ActiveFunction.reset_curve(vw_curve)
-                ActiveFunction.reset_time_settings(tr=vw_response_time[vw_curve], number_tr=2)
-                v_pairs = ActiveFunction.get_params(curve=vw_curve, function=VW)
-
-                # it is assumed the EUT is on
-                eut = der.der_init(ts)
-                if eut is not None:
-                    vw_curve_params = {'v': [int(v_pairs['V1'] * (100. / v_nom)),
-                                             int(v_pairs['V2'] * (100. / v_nom))],
-                                       'w': [int(v_pairs['P1'] * (100. / p_rated)),
-                                             int(v_pairs['P2'] * (100. / p_rated))],
-                                       'DeptRef': 'W_MAX_PCT'}
-                    vw_params = {'Ena': True, 'ActCrv': 1, 'curve': vw_curve_params}
-                    '''
-                    f) Verify volt-watt mode is reported as active and that the correct characteristic is reported
-                    '''
-                    eut.volt_watt(params=vw_params)
-                    ts.log_debug('Initial EUT VW settings are %s' % eut.volt_watt())
-                    ts.log_debug('curve points:  %s' % v_pairs)
-
-
-                '''
-                g) Once steady state is reached, begin the adjustment of phase voltages.
-                '''
-                """
-                Test start
-                """
-                ActiveFunction.set_step_label('G')
-                daq.sc['event'] = ActiveFunction.get_step_label()
-                daq.data_sample()
-                ts.log('Wait for steady state to be reached')
-                ts.sleep(2 * vw_response_time[vw_curve])
-                ts.log('Starting imbalance test with VW mode at %s (%s)' % (imbalance_response,imbalance_fix))
-
-                dataset_filename = 'VW_IMB_%s_%s' % (imbalance_response,imbalance_fix)
-                ts.log('------------{}------------'.format(dataset_filename))
-                # Start the data acquisition systems
-                daq.data_capture(True)
-
-                '''
-                Step h) For multiphase units, step the AC test source voltage to Case A from Table 24
-                '''
-
-                if grid is not None:
-                    step_label = ActiveFunction.get_step_label()
-                    ts.log('Voltage step: setting Grid simulator to case A (IEEE 1547.1-Table 24)(%s)' % step_label)
-                    ActiveFunction.start(daq=daq, step_label=step_label)
-                    v_target=ActiveFunction.set_grid_asymmetric(grid=grid, case='case_a')
-                    ActiveFunction.record_timeresponse(daq=daq, step_value=v_target)
-                    ActiveFunction.evaluate_criterias()
-                    result_summary.write(ActiveFunction.write_rslt_sum())
-                '''
-                Step i) For multiphase units, step the AC test source voltage to VN.
-                '''
-                if grid is not None:
-                    step_label = ActiveFunction.get_step_label()
-                    ts.log('Voltage step: setting Grid simulator voltage to %s (%s)' % (v_nom, step_label))
-                    ActiveFunction.start(daq=daq, step_label=step_label)
-                    v_target = v_nom
-                    grid.voltage(v_target)
-                    ActiveFunction.record_timeresponse(daq=daq, step_value=v_target)
-                    ActiveFunction.evaluate_criterias()
-                    result_summary.write(ActiveFunction.write_rslt_sum())
-
-                '''
-                Step j) For multiphase units, step the AC test source voltage to Case B from Table 24
-                '''
-                if grid is not None:
-                    step_label = ActiveFunction.get_step_label()
-                    ts.log('Voltage step: setting Grid simulator to case B (IEEE 1547.1-Table 24)(%s)' % step_label)
-                    ActiveFunction.start(daq=daq, step_label=step_label)
-                    v_target=ActiveFunction.set_grid_asymmetric(grid=grid, case='case_b')
-                    ActiveFunction.record_timeresponse(daq=daq, step_value=v_target)
-                    ActiveFunction.evaluate_criterias()
-                    result_summary.write(ActiveFunction.write_rslt_sum())
-                '''
-                Step k) For multiphase units, step the AC test source voltage to VN.
-                '''
-                if grid is not None:
-                    step_label = ActiveFunction.get_step_label()
-                    ts.log('Voltage step: setting Grid simulator voltage to %s (%s)' % (v_nom, step_label))
-                    ActiveFunction.start(daq=daq, step_label=step_label)
-                    v_target = v_nom
-                    grid.voltage(v_target)
-                    ActiveFunction.record_timeresponse(daq=daq, step_value=v_target)
-                    ActiveFunction.evaluate_criterias()
-                    result_summary.write(ActiveFunction.write_rslt_sum())
-
-                # Get the rslt parameters for plot
-                result_params = ActiveFunction.get_rslt_param_plot()
-                ts.log('Sampling complete')
-                dataset_filename = dataset_filename + ".csv"
-                daq.data_capture(False)
-                ds = daq.data_capture_dataset()
-                ts.log('Saving file: %s' % dataset_filename)
-                ds.to_csv(ts.result_file_path(dataset_filename))
-                result_params['plot.title'] = dataset_filename.split('.csv')[0]
-                ts.result_file(dataset_filename, params=result_params)
-                result = script.RESULT_COMPLETE
-
-    except script.ScriptFail as e:
-        reason = str(e)
-        if reason:
-            ts.log_error(reason)
-
-
-    finally:
-        if daq is not None:
-            daq.close()
-        if pv is not None:
-            if p_rated is not None:
-                pv.power_set(p_rated)
-            pv.close()
-        if grid is not None:
-            if v_nom is not None:
-                grid.voltage(v_nom)
-            grid.close()
-        if chil is not None:
-            chil.close()
-        if eut is not None:
-            eut.volt_var(params={'Ena': False})
-            eut.volt_watt(params={'Ena': False})
-            eut.close()
-        if result_summary is not None:
-            result_summary.close()
-
-
-    return result
-
-
-def test_run():
-
-    result = script.RESULT_FAIL
-
-    try:
-        """
-        Configuration
-        """
-
-        # Initialize VW EUT specified parameters variables
-        mode = ts.param_value('vw.mode')
-        """
-        Test Configuration
-        """
-        # list of active tests
-        vw_curves = []
-        imbalance_resp = None
-        vw_response_time = [0, 0, 0, 0]
-        if mode == 'Imbalanced grid':
-            if ts.param_value('eut.imbalance_resp') == 'EUT response to the individual phase voltages':
-                imbalance_resp = ['INDIVIDUAL_PHASES_VOLTAGES']
-            elif ts.param_value('eut.imbalance_resp') == 'EUT response to the average of the three-phase effective (RMS)':
-                imbalance_resp = ['AVG_3PH_RMS']
-            else:  # 'EUT response to the positive sequence of voltages'
-                imbalance_resp = ['POSITIVE_SEQUENCE_VOLTAGES']
-
-            vw_curves.append(1)
-            vw_response_time[1] = float(ts.param_value('vw.test_1_tr'))
-
-        else:
-            if ts.param_value('vw.test_1') == 'Enabled':
-                vw_curves.append(1)
-                vw_response_time[1] = float(ts.param_value('vw.test_1_tr'))
-            if ts.param_value('vw.test_2') == 'Enabled':
-                vw_curves.append(2)
-                vw_response_time[2] = float(ts.param_value('vw.test_2_tr'))
-            if ts.param_value('vw.test_3') == 'Enabled':
-                vw_curves.append(3)
-                vw_response_time[3] = float(ts.param_value('vw.test_3_tr'))
-
-        # List of power level for tests
-        irr = ts.param_value('vw.power_lvl')
-        if irr == '20%':
-            pwr_lvls = [0.20]
-        elif irr == '66%':
-            pwr_lvls = [0.66]
-        elif irr == '100%':
-            pwr_lvls = [1.00]
-        else:
-            pwr_lvls = [1.00, 0.66, 0.20]
-
-        if mode == 'Imbalanced grid':
-            result = volt_watt_mode_imbalanced_grid(imbalance_resp=imbalance_resp, vw_curves=vw_curves,
-                                                    vw_response_time=vw_response_time)
-        else:
-            result = volt_watt_mode(vw_curves=vw_curves, vw_response_time=vw_response_time, pwr_lvls=pwr_lvls)
-
-        return result
-
-    except script.ScriptFail as e:
-        reason = str(e)
-        if reason:
-            ts.log_error(reason)
-
-    finally:
-        # create result workbook
-        excelfile = ts.config_name() + '.xlsx'
-        rslt.result_workbook(excelfile, ts.results_dir(), ts.result_dir())
-        ts.result_file(excelfile)
-
-
-    return result
-
-
-def run(test_script):
-
-    try:
-        global ts
-        ts = test_script
-        rc = 0
-        result = script.RESULT_COMPLETE
-
-        ts.log_debug('')
-        ts.log_debug('**************  Starting %s  **************' % (ts.config_name()))
-        ts.log_debug('Script: %s %s' % (ts.name, ts.info.version))
-        ts.log_active_params()
-
-        result = test_run()
-
-        ts.result(result)
-        if result == script.RESULT_FAIL:
-            rc = 1
-
-    except Exception as e:
-        ts.log_error('Test script exception: %s' % traceback.format_exc())
-        rc = 1
-
-    sys.exit(rc)
-
-info = script.ScriptInfo(name=os.path.basename(__file__), run=run, version='1.4.2')
-
-# VW test parameters
-info.param_group('vw', label='Test Parameters')
-info.param('vw.mode', label='Volt-Watt mode', default='Normal', values=['Normal', 'Imbalanced grid'])
-info.param('vw.test_1', label='Characteristic 1 curve', default='Enabled', values=['Disabled', 'Enabled'],
-           active='vw.mode', active_value=['Normal', 'Imbalanced grid'])
-info.param('vw.test_1_tr', label='Response time (s) for curve 1', default=10.0,
-           active='vw.test_1', active_value=['Enabled'])
-info.param('vw.test_2', label='Characteristic 2 curve', default='Enabled', values=['Disabled', 'Enabled'],
-           active='vw.mode', active_value=['Normal'])
-info.param('vw.test_2_tr', label='Response time (s) for curve 2', default=90.0,
-           active='vw.test_2', active_value=['Enabled'])
-info.param('vw.test_3', label='Characteristic 3 curve', default='Enabled', values=['Disabled', 'Enabled'],
-           active='vw.mode', active_value=['Normal'])
-info.param('vw.test_3_tr', label='Response time (s) for curve 3', default=0.5,
-           active='vw.test_3', active_value=['Enabled'])
-info.param('vw.power_lvl', label='Power Levels', default='All', values=['100%', '66%', '20%', 'All'],
-           active='vw.mode', active_value=['Normal'])
-info.param('vw.imbalance_fix', label='Use minimum fix requirements from Table 24?',
-           default='std', values=['fix_mag', 'fix_ang','std', 'not_fix'], active='vw.mode', active_value=['Imbalanced grid'])
-
-
-# EUT general parameters
-info.param_group('eut', label='EUT Parameters', glob=True)
-info.param('eut.phases', label='Phases', default='Single Phase', values=['Single phase', 'Split phase', 'Three phase'])
-info.param('eut.s_rated', label='Apparent power rating (VA)', default=10000.0)
-info.param('eut.p_rated', label='Output power rating (W)', default=8000.0)
-info.param('eut.p_min', label='Minimum Power Rating(W)', default=1000.)
-info.param('eut.var_rated', label='Output var rating (vars)', default=2000.0)
-info.param('eut.v_nom', label='Nominal AC voltage (V)', default=120.0, desc='Nominal voltage for the AC simulator.')
-info.param('eut.v_low', label='Minimum AC voltage (V)', default=116.0)
-info.param('eut.v_high', label='Maximum AC voltage (V)', default=132.0)
-info.param('eut.v_in_nom', label='V_in_nom: Nominal input voltage (Vdc)', default=400)
-info.param('eut.f_nom', label='Nominal AC frequency (Hz)', default=60.0)
-info.param('eut.f_max', label='Maximum frequency in the continuous operating region (Hz)', default=66.)
-info.param('eut.f_min', label='Minimum frequency in the continuous operating region (Hz)', default=56.)
-info.param('eut.imbalance_resp', label='EUT response to phase imbalance is calculated by:',
-           default='EUT response to the average of the three-phase effective (RMS)',
-           values=['EUT response to the individual phase voltages',
-                   'EUT response to the average of the three-phase effective (RMS)',
-                   'EUT response to the positive sequence of voltages'])
-
-# EUT VW parameters
-info.param_group('eut_vw', label='VW - EUT Parameters', glob=True)
-info.param('eut_vw.sink_power', label='Can DER absorb active power?', default='No',
-           values=['No', 'Yes'])
-info.param('eut_vw.p_rated_prime', label='P\'rated: Output power rating while absorbing power (W) (negative)',
-           default=-3000.0, active='eut_vw.sink_power', active_value=['Yes'])
-info.param('eut_vw.p_min_prime', label='P\'min: minimum active power while sinking power(W) (negative)',
-           default=-0.2*3000.0, active='eut_vw.sink_power', active_value=['Yes'])
-
-# Other equipment parameters
-der.params(info)
-gridsim.params(info)
-pvsim.params(info)
-das.params(info)
-hil.params(info)
-
-# Add the SIRFN logo
-info.logo('sirfn.png')
-
-def script_info():
-    
-    return info
-
-
-if __name__ == "__main__":
-
-    # stand alone invocation
-    config_file = None
-    if len(sys.argv) > 1:
-        config_file = sys.argv[1]
-
-    params = None
-
-    test_script = script.Script(info=script_info(), config_file=config_file, params=params)
-    test_script.log('log it')
-
-    run(test_script)
+"""
+Copyright (c) 2018, Sandia National Labs, SunSpec Alliance and CanmetENERGY(Natural Resources Canada)
+All rights reserved.
+
+Redistribution and use in source and binary forms, with or without modification,
+are permitted provided that the following conditions are met:
+
+Redistributions of source code must retain the above copyright notice, this
+list of conditions and the following disclaimer.
+
+Redistributions in binary form must reproduce the above copyright notice, this
+list of conditions and the following disclaimer in the documentation and/or
+other materials provided with the distribution.
+
+Neither the names of the Sandia National Labs, SunSpec Alliance and CanmetENERGY(Natural Resources Canada)
+nor the names of its contributors may be used to endorse or promote products derived from
+this software without specific prior written permission.
+
+THIS SOFTWARE IS PROVIDED BY THE COPYRIGHT HOLDERS AND CONTRIBUTORS "AS IS" AND
+ANY EXPRESS OR IMPLIED WARRANTIES, INCLUDING, BUT NOT LIMITED TO, THE IMPLIED
+WARRANTIES OF MERCHANTABILITY AND FITNESS FOR A PARTICULAR PURPOSE ARE
+DISCLAIMED. IN NO EVENT SHALL THE COPYRIGHT HOLDER OR CONTRIBUTORS BE LIABLE FOR
+ANY DIRECT, INDIRECT, INCIDENTAL, SPECIAL, EXEMPLARY, OR CONSEQUENTIAL DAMAGES
+(INCLUDING, BUT NOT LIMITED TO, PROCUREMENT OF SUBSTITUTE GOODS OR SERVICES;
+LOSS OF USE, DATA, OR PROFITS; OR BUSINESS INTERRUPTION) HOWEVER CAUSED AND ON
+ANY THEORY OF LIABILITY, WHETHER IN CONTRACT, STRICT LIABILITY, OR TORT
+(INCLUDING NEGLIGENCE OR OTHERWISE) ARISING IN ANY WAY OUT OF THE USE OF THIS
+SOFTWARE, EVEN IF ADVISED OF THE POSSIBILITY OF SUCH DAMAGE.
+
+Questions can be directed to support@sunspec.org
+"""
+
+import sys
+import os
+import traceback
+from svpelab import gridsim
+from svpelab import pvsim
+from svpelab import das
+from svpelab import der
+from svpelab import hil
+from svpelab import result as rslt
+from svpelab import p1547
+from datetime import datetime, timedelta
+import script
+import math
+import numpy as np
+import collections
+import cmath
+
+VW = 'VW'
+V = 'V'
+F = 'F'
+P = 'P'
+Q = 'Q'
+
+def volt_watt_mode(vw_curves, vw_response_time, pwr_lvls):
+
+    result = script.RESULT_FAIL
+    daq = None
+    data = None
+    p_rated = None
+    v_nom = None
+    grid = None
+    pv = None
+    eut = None
+    chil = None
+    result_summary = None
+    dataset_filename = None
+
+
+    try:
+
+        p_rated = ts.param_value('eut.p_rated')
+        s_rated = ts.param_value('eut.s_rated')
+
+        # DC voltages
+        v_in_nom = ts.param_value('eut.v_in_nom')
+        v_min_in = ts.param_value('eut.v_in_min')
+        v_max_in = ts.param_value('eut.v_in_max')
+
+        # AC voltages
+        v_nom = ts.param_value('eut.v_nom')
+        v_min = ts.param_value('eut.v_low')
+        v_max = ts.param_value('eut.v_high')
+        p_min = ts.param_value('eut.p_min')
+        phases = ts.param_value('eut.phases')
+
+        # EUI Absorb capabilities
+        absorb = {}
+        absorb['ena'] = ts.param_value('eut_vw.sink_power')
+        absorb['p_rated_prime'] = ts.param_value('eut_vw.p_rated_prime')
+        absorb['p_min_prime'] = ts.param_value('eut_vw.p_min_prime')
+
+        """
+        Version validation
+        """
+        p1547.VersionValidation(script_version=ts.info.version)
+        """
+        A separate module has been create for the 1547.1 Standard
+        """
+        ActiveFunction = p1547.ActiveFunction(ts=ts,
+                                              functions=[VW],
+                                              script_name='Volt-Watt',
+                                              criteria_mode=[True, True, True])
+        ts.log_debug("1547.1 Library configured for %s" % ActiveFunction.get_script_name())
+
+        # result params
+        result_params = ActiveFunction.get_rslt_param_plot()
+
+        '''
+        a) Connect the EUT according to the instructions and specifications provided by the manufacturer.
+        '''
+        # initialize HIL environment, if necessary
+        chil = hil.hil_init(ts)
+        if chil is not None:
+            chil.config()
+
+        # pv simulator is initialized with test parameters and enabled
+        pv = pvsim.pvsim_init(ts)
+        pv.power_set(p_rated)
+        pv.power_on()  # Turn on DC so the EUT can be initialized
+        daq.set_dc_measurement(pv)  # send pv obj to daq to get dc measurements
+        ts.sleep(0.5)
+
+        # DAS soft channels
+        #das_points = {'sc': ('P_TARGET', 'P_TARGET_MIN', 'P_TARGET_MAX', 'P_MEAS', 'V_TARGET','V_MEAS','event')}
+        das_points = ActiveFunction.get_sc_points()
+
+        # initialize data acquisition system
+        daq = das.das_init(ts, sc_points=das_points['sc'])
+        if daq is not None:
+            daq.sc['P_TARGET'] = p_rated
+            daq.sc['P_TARGET_MIN'] = 100
+            daq.sc['P_TARGET_MAX'] = 100
+            daq.sc['V_TARGET'] = v_nom
+            daq.sc['event'] = 'None'
+            ts.log('DAS device: %s' % daq.info())
+
+        '''
+        b) Set all voltage trip parameters to the widest range of adjustability. Disable all reactive/active power
+        control functions.
+        '''
+        eut = der.der_init(ts)
+        if eut is not None:
+            eut.config()
+            #Disable all functions on EUT
+            eut.deactivate_all_fct()
+            ts.log_debug(eut.measurements())
+            ts.log_debug(
+                'L/HVRT and trip parameters set to the widest range : v_min: {0} V, v_max: {1} V'.format(v_min, v_max))
+            try:
+                eut.vrt_stay_connected_high(
+                    params={'Ena': True, 'ActCrv': 0, 'Tms1': 3000, 'V1': v_max, 'Tms2': 0.16, 'V2': v_max})
+            except Exception as e:
+                ts.log_error('Could not set VRT Stay Connected High curve. %s' % e)
+            try:
+                eut.vrt_stay_connected_low(
+                    params={'Ena': True, 'ActCrv': 0, 'Tms1': 3000, 'V1': v_min, 'Tms2': 0.16, 'V2': v_min})
+            except Exception as e:
+                ts.log_error('Could not set VRT Stay Connected Low curve. %s' % e)
+        else:
+            ts.log_debug('Set L/HVRT and trip parameters set to the widest range of adjustability possible.')
+
+        '''
+        c) Set all AC test source parameters to the nominal operating voltage and frequency.
+        '''
+        # grid simulator is initialized with test parameters and enabled
+        grid = gridsim.gridsim_init(ts, support_interfaces={'hil': chil})  # Turn on AC so the EUT can be initialized
+        if grid is not None:
+            grid.voltage(v_nom)
+            if chil is not None:  # If using HIL, give the grid simulator the hil object
+                grid.config(chil)
+
+        # open result summary file
+        result_summary_filename = 'result_summary.csv'
+        result_summary = open(ts.result_file_path(result_summary_filename), 'a+')
+        ts.result_file(result_summary_filename)
+        result_summary.write(ActiveFunction.get_rslt_sum_col_name())
+
+        '''
+        v) Test may be repeated for EUT's that can also absorb power using the P' values in the characteristic
+        definition.
+        '''
+        # TODO: add P' tests (Like CPF -> for absorb_power in absorb_powers:)
+
+        '''
+        u) Repeat steps d) through u) for characteristics 2 and 3.
+        '''
+        for vw_curve in vw_curves:
+            ts.log('Starting test with characteristic curve %s' % (vw_curve))
+            ActiveFunction.reset_curve(vw_curve)
+            ActiveFunction.reset_time_settings(tr=vw_response_time[vw_curve], number_tr=2)
+            v_pairs = ActiveFunction.get_params(curve=vw_curve, function=VW)
+
+            '''
+            t) Repeat steps d) through t) at EUT power set at 20% and 66% of rated power.
+            '''
+            for power in pwr_lvls:
+
+                '''
+                d) Adjust the EUT's available active power to Prated. For an EUT with an input voltage range, set the input
+                voltage to Vin_nom. The EUT may limit active power throughout the test to meet reactive power requirements.
+                For an EUT with an input voltage range.
+                '''
+                if pv is not None:
+                    pv_power_setting = (p_rated * power)
+                    pv.iv_curve_config(pmp=pv_power_setting, vmp=v_in_nom)
+                    pv.irradiance_set(1000.)
+
+                # Special considerations for CHIL ASGC/Typhoon startup #
+                if chil is not None:
+                    inv_power = eut.measurements().get('W')
+                    timeout = 120.
+                    if inv_power <= pv_power_setting * 0.85:
+                        pv.irradiance_set(995)  # Perturb the pv slightly to start the inverter
+                        ts.sleep(3)
+                        eut.connect(params={'Conn': True})
+                    while inv_power <= pv_power_setting * 0.85 and timeout >= 0:
+                        ts.log('Inverter power is at %0.1f. Waiting up to %s more seconds or until EUT starts...' %
+                               (inv_power, timeout))
+                        ts.sleep(1)
+                        timeout -= 1
+                        inv_power = eut.measurements().get('W')
+                        if timeout == 0:
+                            result = script.RESULT_FAIL
+                            raise der.DERError('Inverter did not start.')
+                    ts.log('Waiting for EUT to ramp up')
+                    ts.sleep(8)
+
+                '''
+                e) Set EUT volt-watt parameters to the values specified by Characteristic 1. All other functions should
+                   be turned off.
+                '''
+                if eut is not None:
+                    vw_curve_params = {'v': [int(v_pairs['V1']*(100./v_nom)),
+                                             int(v_pairs['V2']*(100./v_nom))],
+                                       'w': [int(v_pairs['P1']*(100./p_rated)),
+                                             int(v_pairs['P2']*(100./p_rated))],
+                                       'DeptRef': 'W_MAX_PCT'}
+
+                    vw_params = {'Ena': True, 'ActCrv': 1, 'curve': vw_curve_params}
+                    ts.log_debug('Writing the following params to EUT: %s' % vw_params)
+                    eut.volt_watt(params=vw_params)
+
+                    '''
+                    f) Verify volt-watt mode is reported as active and that the correct characteristic is reported.
+                    '''
+                    ts.log_debug('Initial EUT VW settings are %s' % eut.volt_watt())
+
+                '''
+                Refer to P1547 Library and IEEE1547.1 standard for steps 
+                '''
+                v_steps_dict = ActiveFunction.create_vw_dict_steps()
+
+                # Configure the data acquisition system
+                ts.log('Starting data capture for power = %s' % power)
+                dataset_filename = ('VW_{0}_PWR_{1}'.format(vw_curve, power))
+                ActiveFunction.reset_filename(filename=dataset_filename)
+                ts.log('------------{}------------'.format(dataset_filename))
+                daq.data_capture(True)
+
+                for step_label, v_step in v_steps_dict.items():
+                    ts.log('Voltage step: setting Grid simulator voltage to %s (%s)' % (v_step, step_label))
+                    ActiveFunction.start(daq=daq, step_label=step_label)
+
+                    step_dict = {'V': v_step}
+                    if grid is not None:
+                        grid.voltage(step_dict['V'])
+
+                    ActiveFunction.record_timeresponse(daq=daq, step_value=v_step)
+                    ActiveFunction.evaluate_criterias()
+                    result_summary.write(ActiveFunction.write_rslt_sum())
+
+                # create result workbook
+                ts.log('Sampling complete')
+                dataset_filename = dataset_filename + ".csv"
+                daq.data_capture(False)
+                ds = daq.data_capture_dataset()
+                ts.log('Saving file: %s' % dataset_filename)
+                ds.to_csv(ts.result_file_path(dataset_filename))
+                result_params['plot.title'] = dataset_filename.split('.csv')[0]
+                ts.result_file(dataset_filename, params=result_params)
+                result = script.RESULT_COMPLETE
+
+
+    except script.ScriptFail as e:
+        reason = str(e)
+        if reason:
+            ts.log_error(reason)
+
+    except Exception as e:
+        if dataset_filename is not None:
+            dataset_filename = dataset_filename + ".csv"
+            daq.data_capture(False)
+            ds = daq.data_capture_dataset()
+            ts.log('Saving file: %s' % dataset_filename)
+            ds.to_csv(ts.result_file_path(dataset_filename))
+            result_params['plot.title'] = dataset_filename.split('.csv')[0]
+            ts.result_file(dataset_filename, params=result_params)
+        ts.log_error('Test script exception: %s' % traceback.format_exc())
+        raise
+
+    finally:
+        if daq is not None:
+            daq.close()
+        if pv is not None:
+            if p_rated is not None:
+                pv.power_set(p_rated)
+            pv.close()
+        if grid is not None:
+            if v_nom is not None:
+                grid.voltage(v_nom)
+            grid.close()
+        if chil is not None:
+            chil.close()
+        if eut is not None:
+            eut.volt_watt(params={'Ena': False, 'ActCrv': 0})
+            eut.close()
+        if result_summary is not None:
+            result_summary.close()
+
+    return result
+
+
+def volt_watt_mode_imbalanced_grid(imbalance_resp, vw_curves, vw_response_time):
+
+    result = script.RESULT_FAIL
+    daq = None
+    p_rated = None
+    grid = None
+    pv = None
+    eut = None
+    chil = None
+    result_summary = None
+
+    try:
+        cat = ts.param_value('eut.cat')
+        cat2 = ts.param_value('eut.cat2')
+        p_rated = ts.param_value('eut.p_rated')
+        s_rated = ts.param_value('eut.s_rated')
+
+        # DC voltages
+        v_in_nom = ts.param_value('eut.v_in_nom')
+
+        # AC voltages
+        v_nom = ts.param_value('eut.v_nom')
+        v_min = ts.param_value('eut.v_low')
+        v_max = ts.param_value('eut.v_high')
+        p_min = ts.param_value('eut.p_min')
+        phases = ts.param_value('eut.phases')
+        imbalance_fix = ts.param_value('vw.imbalance_fix')
+
+
+        # EUI Absorb capabilities
+        absorb = {}
+        absorb['ena'] = ts.param_value('eut_vw.sink_power')
+        absorb['p_rated_prime'] = ts.param_value('eut_vw.p_rated_prime')
+        absorb['p_min_prime'] = ts.param_value('eut_vw.p_min_prime')
+
+        """
+        A separate module has been create for the 1547.1 Standard
+        """
+        ActiveFunction = p1547.ActiveFunction(ts=ts,
+                                              functions=[VW],
+                                              script_name='Volt-Watt',
+                                              criteria_mode=[True, True, True])
+        ActiveFunction.set_imbalance_config(imbalance_angle_fix=imbalance_fix)
+        ts.log_debug('1547.1 Library configured for %s' % ActiveFunction.get_script_name())
+
+        '''
+        a) Connect the EUT according to the instructions and specifications provided by the manufacturer.
+        '''
+        # initialize HIL environment, if necessary
+        chil = hil.hil_init(ts)
+        if chil is not None:
+            chil.config()
+
+        # grid simulator is initialized with test parameters and enabled
+        grid = gridsim.gridsim_init(ts, support_interfaces={'hil': chil})  # Turn on AC so the EUT can be initialized
+        if grid is not None:
+            grid.voltage(v_nom)
+
+        # pv simulator is initialized with test parameters and enabled
+        pv = pvsim.pvsim_init(ts)
+        if pv is not None:
+            pv.power_set(p_rated)
+            pv.power_on()  # Turn on DC so the EUT can be initialized
+
+        # DAS soft channels
+        #das_points = {'sc': ('P_TARGET', 'P_TARGET_MIN', 'P_TARGET_MAX', 'P_MEAS', 'V_TARGET', 'V_MEAS', 'event')}
+        das_points = ActiveFunction.get_sc_points()
+
+        # initialize data acquisition system
+        daq = das.das_init(ts, sc_points=das_points['sc'])
+
+        if daq is not None:
+            daq.sc['P_TARGET'] = p_rated
+            daq.sc['P_TARGET_MIN'] = 100
+            daq.sc['P_TARGET_MAX'] = 100
+            daq.sc['V_TARGET'] = v_nom
+            daq.sc['event'] = 'None'
+
+        ts.log('DAS device: %s' % daq.info())
+
+        '''
+        b) Set all voltage trip parameters to the widest range of adjustability. Disable all reactive/active power
+        control functions.
+        '''
+        eut = der.der_init(ts)
+        if eut is not None:
+            eut.config()
+            #Disable all functions on EUT
+            #eut.deactivate_all_fct()
+            ts.log_debug(eut.measurements())
+            ts.log_debug(
+                'L/HVRT and trip parameters set to the widest range : v_min: {0} V, v_max: {1} V'.format(v_min, v_max))
+            try:
+                eut.vrt_stay_connected_high(
+                    params={'Ena': True, 'ActCrv': 0, 'Tms1': 3000, 'V1': v_max, 'Tms2': 0.16, 'V2': v_max})
+            except Exception as e:
+                ts.log_error('Could not set VRT Stay Connected High curve. %s' % e)
+            try:
+                eut.vrt_stay_connected_low(
+                    params={'Ena': True, 'ActCrv': 0, 'Tms1': 3000, 'V1': v_min, 'Tms2': 0.16, 'V2': v_min})
+            except Exception as e:
+                ts.log_error('Could not set VRT Stay Connected Low curve. %s' % e)
+        else:
+            ts.log_debug('Set L/HVRT and trip parameters set to the widest range of adjustability possible.')
+
+        # Special considerations for CHIL ASGC/Typhoon startup
+        if chil is not None:
+            inv_power = eut.measurements().get('W')
+            timeout = 120.
+            if inv_power <= p_rated * 0.85:
+                pv.irradiance_set(995)  # Perturb the pv slightly to start the inverter
+                ts.sleep(3)
+                eut.connect(params={'Conn': True})
+            while inv_power <= p_rated * 0.85 and timeout >= 0:
+                ts.log('Inverter power is at %0.1f. Waiting up to %s more seconds or until EUT starts...' %
+                       (inv_power, timeout))
+                ts.sleep(1)
+                timeout -= 1
+                inv_power = eut.measurements().get('W')
+                if timeout == 0:
+                    result = script.RESULT_FAIL
+                    raise der.DERError('Inverter did not start.')
+            ts.log('Waiting for EUT to ramp up')
+            ts.sleep(8)
+
+        '''
+        c) Set all AC test source parameters to the nominal operating voltage and frequency.
+        '''
+        if grid is not None:
+            grid.voltage(v_nom)
+
+        # open result summary file
+        result_summary_filename = 'result_summary.csv'
+        result_summary = open(ts.result_file_path(result_summary_filename), 'a+')
+        ts.result_file(result_summary_filename)
+        result_summary.write(ActiveFunction.get_rslt_sum_col_name())
+
+        '''
+        d) Adjust the EUT's available active power to Prated. For an EUT with an input voltage range, set the input
+        voltage to Vin_nom.
+        '''
+        if pv is not None:
+            pv.iv_curve_config(pmp=p_rated, vmp=v_in_nom)
+            pv.irradiance_set(1000.)
+
+        for imbalance_response in imbalance_resp:
+            for vw_curve in vw_curves:
+
+                '''
+                e) Set EUT volt-watt parameters to the values specified by Characteristic 1. All other function be
+                turned off.
+                '''
+                if eut is not None:
+                    #eut.deactivate_all_fct()
+                    pass
+                ts.log('Starting test with characteristic curve %s' % (vw_curve))
+                ActiveFunction.reset_curve(vw_curve)
+                ActiveFunction.reset_time_settings(tr=vw_response_time[vw_curve], number_tr=2)
+                v_pairs = ActiveFunction.get_params(curve=vw_curve, function=VW)
+
+                # it is assumed the EUT is on
+                eut = der.der_init(ts)
+                if eut is not None:
+                    vw_curve_params = {'v': [int(v_pairs['V1'] * (100. / v_nom)),
+                                             int(v_pairs['V2'] * (100. / v_nom))],
+                                       'w': [int(v_pairs['P1'] * (100. / p_rated)),
+                                             int(v_pairs['P2'] * (100. / p_rated))],
+                                       'DeptRef': 'W_MAX_PCT'}
+                    vw_params = {'Ena': True, 'ActCrv': 1, 'curve': vw_curve_params}
+                    '''
+                    f) Verify volt-watt mode is reported as active and that the correct characteristic is reported
+                    '''
+                    eut.volt_watt(params=vw_params)
+                    ts.log_debug('Initial EUT VW settings are %s' % eut.volt_watt())
+                    ts.log_debug('curve points:  %s' % v_pairs)
+
+
+                '''
+                g) Once steady state is reached, begin the adjustment of phase voltages.
+                '''
+                """
+                Test start
+                """
+                ActiveFunction.set_step_label('G')
+                daq.sc['event'] = ActiveFunction.get_step_label()
+                daq.data_sample()
+                ts.log('Wait for steady state to be reached')
+                ts.sleep(2 * vw_response_time[vw_curve])
+                ts.log('Starting imbalance test with VW mode at %s (%s)' % (imbalance_response,imbalance_fix))
+
+                dataset_filename = 'VW_IMB_%s_%s' % (imbalance_response,imbalance_fix)
+                ts.log('------------{}------------'.format(dataset_filename))
+                # Start the data acquisition systems
+                daq.data_capture(True)
+
+                '''
+                Step h) For multiphase units, step the AC test source voltage to Case A from Table 24
+                '''
+
+                if grid is not None:
+                    step_label = ActiveFunction.get_step_label()
+                    ts.log('Voltage step: setting Grid simulator to case A (IEEE 1547.1-Table 24)(%s)' % step_label)
+                    ActiveFunction.start(daq=daq, step_label=step_label)
+                    v_target=ActiveFunction.set_grid_asymmetric(grid=grid, case='case_a')
+                    ActiveFunction.record_timeresponse(daq=daq, step_value=v_target)
+                    ActiveFunction.evaluate_criterias()
+                    result_summary.write(ActiveFunction.write_rslt_sum())
+                '''
+                Step i) For multiphase units, step the AC test source voltage to VN.
+                '''
+                if grid is not None:
+                    step_label = ActiveFunction.get_step_label()
+                    ts.log('Voltage step: setting Grid simulator voltage to %s (%s)' % (v_nom, step_label))
+                    ActiveFunction.start(daq=daq, step_label=step_label)
+                    v_target = v_nom
+                    grid.voltage(v_target)
+                    ActiveFunction.record_timeresponse(daq=daq, step_value=v_target)
+                    ActiveFunction.evaluate_criterias()
+                    result_summary.write(ActiveFunction.write_rslt_sum())
+
+                '''
+                Step j) For multiphase units, step the AC test source voltage to Case B from Table 24
+                '''
+                if grid is not None:
+                    step_label = ActiveFunction.get_step_label()
+                    ts.log('Voltage step: setting Grid simulator to case B (IEEE 1547.1-Table 24)(%s)' % step_label)
+                    ActiveFunction.start(daq=daq, step_label=step_label)
+                    v_target=ActiveFunction.set_grid_asymmetric(grid=grid, case='case_b')
+                    ActiveFunction.record_timeresponse(daq=daq, step_value=v_target)
+                    ActiveFunction.evaluate_criterias()
+                    result_summary.write(ActiveFunction.write_rslt_sum())
+                '''
+                Step k) For multiphase units, step the AC test source voltage to VN.
+                '''
+                if grid is not None:
+                    step_label = ActiveFunction.get_step_label()
+                    ts.log('Voltage step: setting Grid simulator voltage to %s (%s)' % (v_nom, step_label))
+                    ActiveFunction.start(daq=daq, step_label=step_label)
+                    v_target = v_nom
+                    grid.voltage(v_target)
+                    ActiveFunction.record_timeresponse(daq=daq, step_value=v_target)
+                    ActiveFunction.evaluate_criterias()
+                    result_summary.write(ActiveFunction.write_rslt_sum())
+
+                # Get the rslt parameters for plot
+                result_params = ActiveFunction.get_rslt_param_plot()
+                ts.log('Sampling complete')
+                dataset_filename = dataset_filename + ".csv"
+                daq.data_capture(False)
+                ds = daq.data_capture_dataset()
+                ts.log('Saving file: %s' % dataset_filename)
+                ds.to_csv(ts.result_file_path(dataset_filename))
+                result_params['plot.title'] = dataset_filename.split('.csv')[0]
+                ts.result_file(dataset_filename, params=result_params)
+                result = script.RESULT_COMPLETE
+
+    except script.ScriptFail as e:
+        reason = str(e)
+        if reason:
+            ts.log_error(reason)
+
+
+    finally:
+        if daq is not None:
+            daq.close()
+        if pv is not None:
+            if p_rated is not None:
+                pv.power_set(p_rated)
+            pv.close()
+        if grid is not None:
+            if v_nom is not None:
+                grid.voltage(v_nom)
+            grid.close()
+        if chil is not None:
+            chil.close()
+        if eut is not None:
+            eut.volt_var(params={'Ena': False})
+            eut.volt_watt(params={'Ena': False})
+            eut.close()
+        if result_summary is not None:
+            result_summary.close()
+
+
+    return result
+
+
+def test_run():
+
+    result = script.RESULT_FAIL
+
+    try:
+        """
+        Configuration
+        """
+
+        # Initialize VW EUT specified parameters variables
+        mode = ts.param_value('vw.mode')
+        """
+        Test Configuration
+        """
+        # list of active tests
+        vw_curves = []
+        imbalance_resp = None
+        vw_response_time = [0, 0, 0, 0]
+        if mode == 'Imbalanced grid':
+            if ts.param_value('eut.imbalance_resp') == 'EUT response to the individual phase voltages':
+                imbalance_resp = ['INDIVIDUAL_PHASES_VOLTAGES']
+            elif ts.param_value('eut.imbalance_resp') == 'EUT response to the average of the three-phase effective (RMS)':
+                imbalance_resp = ['AVG_3PH_RMS']
+            else:  # 'EUT response to the positive sequence of voltages'
+                imbalance_resp = ['POSITIVE_SEQUENCE_VOLTAGES']
+
+            vw_curves.append(1)
+            vw_response_time[1] = float(ts.param_value('vw.test_1_tr'))
+
+        else:
+            if ts.param_value('vw.test_1') == 'Enabled':
+                vw_curves.append(1)
+                vw_response_time[1] = float(ts.param_value('vw.test_1_tr'))
+            if ts.param_value('vw.test_2') == 'Enabled':
+                vw_curves.append(2)
+                vw_response_time[2] = float(ts.param_value('vw.test_2_tr'))
+            if ts.param_value('vw.test_3') == 'Enabled':
+                vw_curves.append(3)
+                vw_response_time[3] = float(ts.param_value('vw.test_3_tr'))
+
+        # List of power level for tests
+        irr = ts.param_value('vw.power_lvl')
+        if irr == '20%':
+            pwr_lvls = [0.20]
+        elif irr == '66%':
+            pwr_lvls = [0.66]
+        elif irr == '100%':
+            pwr_lvls = [1.00]
+        else:
+            pwr_lvls = [1.00, 0.66, 0.20]
+
+        if mode == 'Imbalanced grid':
+            result = volt_watt_mode_imbalanced_grid(imbalance_resp=imbalance_resp, vw_curves=vw_curves,
+                                                    vw_response_time=vw_response_time)
+        else:
+            result = volt_watt_mode(vw_curves=vw_curves, vw_response_time=vw_response_time, pwr_lvls=pwr_lvls)
+
+        return result
+
+    except script.ScriptFail as e:
+        reason = str(e)
+        if reason:
+            ts.log_error(reason)
+
+    finally:
+        # create result workbook
+        excelfile = ts.config_name() + '.xlsx'
+        rslt.result_workbook(excelfile, ts.results_dir(), ts.result_dir())
+        ts.result_file(excelfile)
+
+
+    return result
+
+
+def run(test_script):
+
+    try:
+        global ts
+        ts = test_script
+        rc = 0
+        result = script.RESULT_COMPLETE
+
+        ts.log_debug('')
+        ts.log_debug('**************  Starting %s  **************' % (ts.config_name()))
+        ts.log_debug('Script: %s %s' % (ts.name, ts.info.version))
+        ts.log_active_params()
+
+        result = test_run()
+
+        ts.result(result)
+        if result == script.RESULT_FAIL:
+            rc = 1
+
+    except Exception as e:
+        ts.log_error('Test script exception: %s' % traceback.format_exc())
+        rc = 1
+
+    sys.exit(rc)
+
+info = script.ScriptInfo(name=os.path.basename(__file__), run=run, version='1.4.2')
+
+# VW test parameters
+info.param_group('vw', label='Test Parameters')
+info.param('vw.mode', label='Volt-Watt mode', default='Normal', values=['Normal', 'Imbalanced grid'])
+info.param('vw.test_1', label='Characteristic 1 curve', default='Enabled', values=['Disabled', 'Enabled'],
+           active='vw.mode', active_value=['Normal', 'Imbalanced grid'])
+info.param('vw.test_1_tr', label='Response time (s) for curve 1', default=10.0,
+           active='vw.test_1', active_value=['Enabled'])
+info.param('vw.test_2', label='Characteristic 2 curve', default='Enabled', values=['Disabled', 'Enabled'],
+           active='vw.mode', active_value=['Normal'])
+info.param('vw.test_2_tr', label='Response time (s) for curve 2', default=90.0,
+           active='vw.test_2', active_value=['Enabled'])
+info.param('vw.test_3', label='Characteristic 3 curve', default='Enabled', values=['Disabled', 'Enabled'],
+           active='vw.mode', active_value=['Normal'])
+info.param('vw.test_3_tr', label='Response time (s) for curve 3', default=0.5,
+           active='vw.test_3', active_value=['Enabled'])
+info.param('vw.power_lvl', label='Power Levels', default='All', values=['100%', '66%', '20%', 'All'],
+           active='vw.mode', active_value=['Normal'])
+info.param('vw.imbalance_fix', label='Use minimum fix requirements from Table 24?',
+           default='std', values=['fix_mag', 'fix_ang','std', 'not_fix'], active='vw.mode', active_value=['Imbalanced grid'])
+
+
+# EUT general parameters
+info.param_group('eut', label='EUT Parameters', glob=True)
+info.param('eut.phases', label='Phases', default='Single Phase', values=['Single phase', 'Split phase', 'Three phase'])
+info.param('eut.s_rated', label='Apparent power rating (VA)', default=10000.0)
+info.param('eut.p_rated', label='Output power rating (W)', default=8000.0)
+info.param('eut.p_min', label='Minimum Power Rating(W)', default=1000.)
+info.param('eut.var_rated', label='Output var rating (vars)', default=2000.0)
+info.param('eut.v_nom', label='Nominal AC voltage (V)', default=120.0, desc='Nominal voltage for the AC simulator.')
+info.param('eut.v_low', label='Minimum AC voltage (V)', default=116.0)
+info.param('eut.v_high', label='Maximum AC voltage (V)', default=132.0)
+info.param('eut.v_in_nom', label='V_in_nom: Nominal input voltage (Vdc)', default=400)
+info.param('eut.f_nom', label='Nominal AC frequency (Hz)', default=60.0)
+info.param('eut.f_max', label='Maximum frequency in the continuous operating region (Hz)', default=66.)
+info.param('eut.f_min', label='Minimum frequency in the continuous operating region (Hz)', default=56.)
+info.param('eut.imbalance_resp', label='EUT response to phase imbalance is calculated by:',
+           default='EUT response to the average of the three-phase effective (RMS)',
+           values=['EUT response to the individual phase voltages',
+                   'EUT response to the average of the three-phase effective (RMS)',
+                   'EUT response to the positive sequence of voltages'])
+
+# EUT VW parameters
+info.param_group('eut_vw', label='VW - EUT Parameters', glob=True)
+info.param('eut_vw.sink_power', label='Can DER absorb active power?', default='No',
+           values=['No', 'Yes'])
+info.param('eut_vw.p_rated_prime', label='P\'rated: Output power rating while absorbing power (W) (negative)',
+           default=-3000.0, active='eut_vw.sink_power', active_value=['Yes'])
+info.param('eut_vw.p_min_prime', label='P\'min: minimum active power while sinking power(W) (negative)',
+           default=-0.2*3000.0, active='eut_vw.sink_power', active_value=['Yes'])
+
+# Other equipment parameters
+der.params(info)
+gridsim.params(info)
+pvsim.params(info)
+das.params(info)
+hil.params(info)
+
+# Add the SIRFN logo
+info.logo('sirfn.png')
+
+def script_info():
+    
+    return info
+
+
+if __name__ == "__main__":
+
+    # stand alone invocation
+    config_file = None
+    if len(sys.argv) > 1:
+        config_file = sys.argv[1]
+
+    params = None
+
+    test_script = script.Script(info=script_info(), config_file=config_file, params=params)
+    test_script.log('log it')
+
+    run(test_script)