"""
Copyright (c) 2018, Sandia National Labs, SunSpec Alliance and CanmetENERGY(Natural Resources Canada)
All rights reserved.

Redistribution and use in source and binary forms, with or without modification,
are permitted provided that the following conditions are met:

Redistributions of source code must retain the above copyright notice, this
list of conditions and the following disclaimer.

Redistributions in binary form must reproduce the above copyright notice, this
list of conditions and the following disclaimer in the documentation and/or
other materials provided with the distribution.

Neither the names of the Sandia National Labs, SunSpec Alliance and CanmetENERGY(Natural Resources Canada)
nor the names of its contributors may be used to endorse or promote products derived from
this software without specific prior written permission.

THIS SOFTWARE IS PROVIDED BY THE COPYRIGHT HOLDERS AND CONTRIBUTORS "AS IS" AND
ANY EXPRESS OR IMPLIED WARRANTIES, INCLUDING, BUT NOT LIMITED TO, THE IMPLIED
WARRANTIES OF MERCHANTABILITY AND FITNESS FOR A PARTICULAR PURPOSE ARE
DISCLAIMED. IN NO EVENT SHALL THE COPYRIGHT HOLDER OR CONTRIBUTORS BE LIABLE FOR
ANY DIRECT, INDIRECT, INCIDENTAL, SPECIAL, EXEMPLARY, OR CONSEQUENTIAL DAMAGES
(INCLUDING, BUT NOT LIMITED TO, PROCUREMENT OF SUBSTITUTE GOODS OR SERVICES;
LOSS OF USE, DATA, OR PROFITS; OR BUSINESS INTERRUPTION) HOWEVER CAUSED AND ON
ANY THEORY OF LIABILITY, WHETHER IN CONTRACT, STRICT LIABILITY, OR TORT
(INCLUDING NEGLIGENCE OR OTHERWISE) ARISING IN ANY WAY OUT OF THE USE OF THIS
SOFTWARE, EVEN IF ADVISED OF THE POSSIBILITY OF SUCH DAMAGE.

Questions can be directed to support@sunspec.org
"""
import sys
import os
import traceback
from svpelab import gridsim
from svpelab import loadsim
from svpelab import pvsim
from svpelab import das
from svpelab import der
from svpelab import hil
from svpelab import p1547
import script
from svpelab import result as rslt
from datetime import datetime, timedelta

import numpy as np
import collections
import cmath
import math


def test_run():

    result = script.RESULT_FAIL
    grid = None
    pv = p_rated = None
    daq = None
    eut = None
    rs = None
    chil = None
    result_summary = None
    step = None
    q_initial = None
    dataset_filename = None



    try:

        cat = ts.param_value('eut.cat')
        cat2 = ts.param_value('eut.cat2')
        sink_power = ts.param_value('eut.sink_power')
        p_rated = ts.param_value('eut.p_rated')
        p_rated_prime = ts.param_value('eut.p_rated_prime')
        s_rated = ts.param_value('eut.s_rated')

        # DC voltages
        v_nom_in_enabled = ts.param_value('cpf.v_in_nom')
        v_min_in_enabled = ts.param_value('cpf.v_in_min')
        v_max_in_enabled = ts.param_value('cpf.v_in_max')

        v_nom_in = ts.param_value('eut.v_in_nom')
        v_min_in = ts.param_value('eut_cpf.v_in_min')
        v_max_in = ts.param_value('eut_cpf.v_in_max')

        # AC voltages
        v_nom = ts.param_value('eut.v_nom')
        v_min = ts.param_value('eut.v_low')
        v_max = ts.param_value('eut.v_high')
        p_min = ts.param_value('eut.p_min')
        p_min_prime = ts.param_value('eut.p_min_prime')
        phases = ts.param_value('eut.phases')
        pf_response_time = ts.param_value('cpf.pf_response_time')

        # Imbalance configuration
        imbalance_fix = ts.param_value('cpf.imbalance_fix')

        # EUI Absorb capabilities
        absorb = {}
        absorb['ena'] = ts.param_value('eut_cpf.sink_power')
        absorb['p_rated_prime'] = ts.param_value('eut_cpf.p_rated_prime')
        absorb['p_min_prime'] = ts.param_value('eut_cpf.p_min_prime')

        """
        Version validation
        """
        p1547.VersionValidation(script_version=ts.info.version)

        """
        A separate module has been create for the 1547.1 Standard
        """
        ActiveFunction = p1547.ActiveFunction(ts=ts,
                                              functions='CPF',
                                              script_name='Constant Power Factor',
                                              criteria_mode=[True, True, True])
        ActiveFunction.set_imbalance_config(imbalance_angle_fix=imbalance_fix)
        ts.log_debug("1547.1 Library configured for %s" % ActiveFunction.get_script_name())

        # result params
        result_params = ActiveFunction.get_rslt_param_plot()

        # get target power factors
        pf_targets = {}
        if ts.param_value('cpf.pf_min_inj') == 'Enabled':
            pf_targets['cpf_min_ind'] = float(ts.param_value('cpf.pf_min_inj_value'))
        if ts.param_value('cpf.pf_mid_inj') == 'Enabled':
            pf_targets['cpf_mid_ind'] = float(ts.param_value('cpf.pf_mid_inj_value'))
        if ts.param_value('cpf.pf_min_ab') == 'Enabled':
            pf_targets['cpf_min_cap'] = float(ts.param_value('cpf.pf_min_ab_value'))
        if ts.param_value('cpf.pf_mid_ab') == 'Enabled':
            pf_targets['cpf_mid_cap'] = float(ts.param_value('cpf.pf_mid_ab_value'))

        v_in_targets = {}

        if v_nom_in_enabled == 'Enabled':
            v_in_targets['v_nom_in'] = v_nom_in
        if v_min_in != v_nom_in and v_min_in_enabled == 'Enabled':
            v_in_targets['v_min_in'] = v_min_in
        if v_max_in != v_nom_in and v_max_in_enabled == 'Enabled':
            v_in_targets['v_max_in'] = v_max_in
        if not v_in_targets:
            ts.log_error('No V_in target specify. Please select a V_IN test')


        """
        a) Connect the EUT according to the instructions and specifications provided by the manufacturer.
        """
        # initialize HIL environment, if necessary
        chil = hil.hil_init(ts)
        if chil is not None:
            chil.config()

        # grid simulator is initialized with test parameters and enabled
        grid = gridsim.gridsim_init(ts, support_interfaces={'hil': chil})  # Turn on AC so the EUT can be initialized
        if grid is not None:
            grid.voltage(v_nom)

        # pv simulator is initialized with test parameters and enabled
        pv = pvsim.pvsim_init(ts)
        if pv is not None:
            pv.power_set(p_rated)
            pv.power_on()  # Turn on DC so the EUT can be initialized

        # DAS soft channels
        das_points = ActiveFunction.get_sc_points()
        # initialize data acquisition
        daq = das.das_init(ts, sc_points=das_points['sc'])

        if daq is not None:
            daq.sc['V_MEAS'] = 120
            daq.sc['P_MEAS'] = 100
            daq.sc['Q_MEAS'] = 100
            daq.sc['Q_TARGET_MIN'] = 100
            daq.sc['Q_TARGET_MAX'] = 100
            daq.sc['PF_TARGET'] = 1
            daq.sc['event'] = 'None'
            ts.log('DAS device: %s' % daq.info())

        """
        b) Set all voltage trip parameters to the widest range of adjustability. Disable all reactive/active power
        control functions.
        """
        # it is assumed the EUT is on
        eut = der.der_init(ts)
        if eut is not None:
            eut.config()
            ts.log_debug('If not done already, set L/HVRT and trip parameters to the widest range of adjustability.')

        # Special considerations for CHIL ASGC/Typhoon startup #
        if chil is not None:
            inv_power = eut.measurements().get('W')
            timeout = 120.
            if inv_power <= p_rated * 0.85:
                pv.irradiance_set(995)  # Perturb the pv slightly to start the inverter
                ts.sleep(3)
                eut.connect(params={'Conn': True})
            while inv_power <= p_rated * 0.85 and timeout >= 0:
                ts.log('Inverter power is at %0.1f. Waiting up to %s more seconds or until EUT starts...' %
                       (inv_power, timeout))
                ts.sleep(1)
                timeout -= 1
                inv_power = eut.measurements().get('W')
                if timeout == 0:
                    result = script.RESULT_FAIL
                    raise der.DERError('Inverter did not start.')
            ts.log('Waiting for EUT to ramp up')
            ts.sleep(8)

        """
        c) Set all AC test source parameters to the nominal operating voltage and frequency.
        """
        if grid is not None:
            grid.voltage(v_nom)

        # open result summary file
        result_summary_filename = 'result_summary.csv'
        result_summary = open(ts.result_file_path(result_summary_filename), 'a+')
        ts.result_file(result_summary_filename)
        result_summary.write(ActiveFunction.get_rslt_sum_col_name())

        """
        d) Adjust the EUT's available active power to Prated. For an EUT with an input voltage range, set the input
        voltage to Vin_nom. The EUT may limit active power throughout the test to meet reactive power requirements.

        s) For an EUT with an input voltage range, repeat steps d) through o) for Vin_min and Vin_max.
        """
        # TODO: Include step t)
        """
        t) Steps d) through q) may be repeated to test additional communication protocols - Run with another test.
        """

        # For PV systems, this requires that Vmpp = Vin_nom and Pmpp = Prated.
        for v_in_label, v_in in v_in_targets.items():
            ts.log('Starting test %s at v_in = %s' % (v_in_label, v_in))
<<<<<<< HEAD
            a_v = lib_1547.MRA_V * 1.5
=======
            #Set response time recording
            ActiveFunction.reset_time_settings(tr=pf_response_time)
            a_v = ActiveFunction.MRA['V'] * 1.5
>>>>>>> 4adf1aa3
            if pv is not None:
                pv.iv_curve_config(pmp=p_rated, vmp=v_in)
                pv.irradiance_set(1000.)

            """
            e) Enable constant power factor mode and set the EUT power factor to PFmin,inj.
            r) Repeat steps d) through o) for additional power factor settings: PFmin,ab, PFmid,inj, PFmid,ab.

            Only the user-selected PF setting will be tested.
            """
            ts.log_debug(f'pf_target={pf_targets}')

            for pf_test_name, pf_target in pf_targets.items():
                if grid is not None:
                    grid.voltage(v_nom)
                #Setting up step label
                ActiveFunction.set_step_label(starting_label='F')

                ts.log('Starting data capture for pf = %s' % pf_target)
                if imbalance_fix == "Yes":
                    dataset_filename = ('{0}_{1}_FIX'.format(v_in_label.upper(), pf_test_name.upper()))
                else:
                    dataset_filename = ('{0}_{1}'.format(v_in_label.upper(), pf_test_name.upper()))
                ts.log('------------{}------------'.format(dataset_filename))
                ActiveFunction.reset_filename(filename=dataset_filename)
                # Start the data acquisition systems
                daq.data_capture(True)
                daq.sc['PF_TARGET'] = pf_target
                if eut is not None:
                    parameters = {'Ena': True, 'PF': pf_target}
                    ts.log('PF set: %s' % parameters)
                    eut.fixed_pf(params=parameters)
                    pf_setting = eut.fixed_pf()
                    ts.log('PF setting read: %s' % pf_setting)

                """
                f) Wait for steady state to be reached.

                Every time a parameter is stepped or ramped, measure and record the time domain current and voltage
                response for at least 4 times the maximum expected response time after the stimulus, and measure or
                derive, active power, apparent power, reactive power, and power factor.
                """
                step = ActiveFunction.get_step_label()
                daq.sc['event'] = step
                daq.data_sample()
                ts.log('Wait for steady state to be reached')
                ts.sleep(2*pf_response_time)

                """
                g) Step the EUT's active power to Pmin.
                """
                if pv is not None:
                    step_label = ActiveFunction.get_step_label()
                    ts.log('Power step: setting PV simulator power to %s (%s)' % (p_min,step))
                    ActiveFunction.start(daq=daq, step_label=step_label)
                    step_dict = {'V': v_nom, 'P': p_min, 'PF': pf_target}
                    pv.power_set(step_dict['P'])
                    ActiveFunction.record_timeresponse(daq=daq, step_dict=step_dict)
                    ActiveFunction.evaluate_criterias()
                    result_summary.write(ActiveFunction.write_rslt_sum())

                """
                h) Step the EUT's available active power to Prated.
                """
                if pv is not None:
                    step = ActiveFunction.get_step_label()
                    ts.log('Power step: setting PV simulator power to %s (%s)' % (p_rated,step))
                    ActiveFunction.start(daq=daq, step_label=step_label)
                    step_dict = {'V': v_nom, 'P': p_rated, 'PF': pf_target}
                    pv.power_set(step_dict['P'])
                    ActiveFunction.record_timeresponse(daq=daq, step_dict=step_dict)
                    ActiveFunction.evaluate_criterias()
                    result_summary.write(ActiveFunction.write_rslt_sum())

                if grid is not None:

                    # i) Step the AC test source voltage to (VL + av)
                    step = ActiveFunction.get_step_label()
                    ts.log('Voltage step: setting Grid simulator voltage to %s (%s)' % ((v_min + a_v), step))
                    ActiveFunction.start(daq=daq, step_label=step_label)
                    step_dict = {'V': v_min + a_v, 'P': p_rated, 'PF': pf_target}
                    grid.voltage(step_dict['V'])
                    ActiveFunction.record_timeresponse(daq=daq, step_dict=step_dict)
                    ActiveFunction.evaluate_criterias()
                    result_summary.write(ActiveFunction.write_rslt_sum())

                    #   j) Step the AC test source voltage to (VH - av)
                    step = ActiveFunction.get_step_label()
                    ts.log('Voltage step: setting Grid simulator voltage to %s (%s)' % ((v_max - a_v),step))
                    ActiveFunction.start(daq=daq, step_label=step_label)
                    step_dict = {'V': v_min - a_v, 'P': p_rated, 'PF': pf_target}
                    grid.voltage(step_dict['V'])
                    ActiveFunction.record_timeresponse(daq=daq, step_dict=step_dict)
                    ActiveFunction.evaluate_criterias()
                    result_summary.write(ActiveFunction.write_rslt_sum())

                    #   k) Step the AC test source voltage to (VL + av)
                    step = ActiveFunction.get_step_label()
                    ts.log('Voltage step: setting Grid simulator voltage to %s (%s)' % (v_nom, step))
                    ActiveFunction.start(daq=daq, step_label=step_label)
                    step_dict = {'V': v_min + a_v, 'P': p_rated, 'PF': pf_target}
                    grid.voltage(step_dict['V'])
                    ActiveFunction.record_timeresponse(daq=daq, step_dict=step_dict)
                    ActiveFunction.evaluate_criterias()
                    result_summary.write(ActiveFunction.write_rslt_sum())


                if grid is not None and phases is 'Three phase':
                    """
                    l) For multiphase units, step the AC test source voltage to Vnom.
                    """
                    step = ActiveFunction.get_step_label()
                    ts.log('Voltage step: setting Grid simulator voltage to %s (%s)' % (v_nom, step))
                    ActiveFunction.start(daq=daq, step_label=step_label)
                    step_dict = {'V': v_nom, 'P': p_rated, 'PF': pf_target}
                    grid.voltage(step_dict['V'])
                    ActiveFunction.record_timeresponse(daq=daq, step_dict=step_dict)
                    ActiveFunction.evaluate_criterias()
                    result_summary.write(ActiveFunction.write_rslt_sum())

                if grid is not None and phases is 'Three phase':
                    """
                    m) For multiphase units, step the AC test source voltage to Case A from Table 24.
                    """
                    step = ActiveFunction.get_step_label()
                    ts.log('Voltage step: setting Grid simulator voltage to %s (%s)' % (v_nom, step))
                    ActiveFunction.start(daq=daq, step_label=step_label)
                    v_target = ActiveFunction.set_grid_asymmetric(grid=grid, case='case_a')
                    step_dict = {'V': v_target , 'P': p_rated, 'PF': pf_target}
                    ActiveFunction.record_timeresponse(daq=daq, step_dict=step_dict)
                    ActiveFunction.evaluate_criterias()
                    result_summary.write(ActiveFunction.write_rslt_sum())
                """
                n) For multiphase units, step the AC test source voltage to VN.
                """

                if grid is not None and phases is 'Three phase':
                    step = ActiveFunction.get_step_label()
                    ts.log('Voltage step: setting Grid simulator voltage to %s (%s)' % (v_nom, step))
                    ActiveFunction.start(daq=daq, step_label=step_label)
                    step_dict = {'V': v_nom, 'P': p_rated, 'PF': pf_target}
                    grid.voltage(step_dict['V'])
                    ActiveFunction.record_timeresponse(daq=daq, step_dict=step_dict)
                    ActiveFunction.evaluate_criterias()
                    result_summary.write(ActiveFunction.write_rslt_sum())

                '''
                o) For multiphase units, step the AC test source voltage to Case B from Table 24.
                '''
                if grid is not None and phases is 'Three phase':
                    step = ActiveFunction.get_step_label()
                    ts.log('Voltage step: setting Grid simulator to case B (IEEE 1547.1-Table 24)(%s)' % step)
                    ActiveFunction.start(daq=daq, step_label=step_label)
                    v_target = ActiveFunction.set_grid_asymmetric(grid=grid, case='case_b')
                    step_dict = {'V': v_target, 'P': p_rated, 'PF': pf_target}
                    ActiveFunction.record_timeresponse(daq=daq, step_dict=step_dict)
                    ActiveFunction.evaluate_criterias()
                    result_summary.write(ActiveFunction.write_rslt_sum())




                """
                p) For multiphase units, step the AC test source voltage to Vnom.
                """
                if grid is not None and phases is 'Three phase':
                    step = ActiveFunction.get_step_label()
                    ts.log('Voltage step: setting Grid simulator voltage to %s (%s)' % (v_nom, step))
                    ActiveFunction.start(daq=daq, step_label=step_label)
                    step_dict = {'V': v_nom, 'P': p_rated, 'PF': pf_target}
                    grid.voltage(step_dict['V'])
                    ActiveFunction.record_timeresponse(daq=daq, step_dict=step_dict)
                    ActiveFunction.evaluate_criterias()
                    result_summary.write(ActiveFunction.write_rslt_sum())


                """
                q) Disable constant power factor mode. Power factor should return to unity.
                """
                if eut is not None:
                    #parameters = {'Ena': False, 'PF': 1.0}
                    #ts.log('PF set: %s' % parameters)
                    #eut.fixed_pf(params=parameters)
                    step = ActiveFunction.get_step_label()
                    pf_setting = eut.fixed_pf()
                    ts.log('PF setting read: %s' % pf_setting)
                    daq.sc['event'] = 'Step %s' % step
                    daq.data_sample()
                    ts.sleep(2*pf_response_time)
                    daq.sc['event'] = 'T_settling_done'
                    daq.data_sample()


                """
                r) Verify all reactive/active power control functions are disabled.
                """
                if eut is not None:
                    ts.log('Reactive/active power control functions are disabled.')
                    # TODO Implement ts.prompt functionality?
                    #meas = eut.measurements()
                    #ts.log('EUT PF is now: %s' % (data.get('AC_PF_1')))
                    #ts.log('EUT Power: %s, EUT Reactive Power: %s' % (meas['W'], meas['VAr']))


                # Get the rslt parameters for plot
                result_params = ActiveFunction.get_rslt_param_plot()
                ts.log('Sampling complete')
                dataset_filename = dataset_filename + ".csv"
                daq.data_capture(False)
                ds = daq.data_capture_dataset()
                ts.log('Saving file: %s' % dataset_filename)
                ds.to_csv(ts.result_file_path(dataset_filename))
                result_params['plot.title'] = dataset_filename.split('.csv')[0]
                ts.result_file(dataset_filename, params=result_params)
                result = script.RESULT_COMPLETE

    except script.ScriptFail as e:
        reason = str(e)
        if reason:
            ts.log_error(reason)

    except Exception as e:
        if dataset_filename is not None:
            dataset_filename = dataset_filename + ".csv"
            daq.data_capture(False)
            ds = daq.data_capture_dataset()
            ts.log('Saving file: %s' % dataset_filename)
            ds.to_csv(ts.result_file_path(dataset_filename))
            result_params['plot.title'] = dataset_filename.split('.csv')[0]
            ts.result_file(dataset_filename, params=result_params)
        ts.log_error('Test script exception: %s' % traceback.format_exc())


    finally:

        if grid is not None:
            grid.close()
        if pv is not None:
            if p_rated is not None:
                pv.power_set(p_rated)
            pv.close()
        if daq is not None:
            daq.close()
        if eut is not None:
            #eut.fixed_pf(params={'Ena': False, 'PF': 1.0})
            eut.close()
        if rs is not None:
            rs.close()
        if chil is not None:
            chil.close()

        if result_summary is not None:
            result_summary.close()

        # create result workbook
        excelfile = ts.config_name() + '.xlsx'
        rslt.result_workbook(excelfile, ts.results_dir(), ts.result_dir())
        ts.result_file(excelfile)

    return result

def run(test_script):

    try:
        global ts
        ts = test_script
        rc = 0
        result = script.RESULT_COMPLETE

        ts.log_debug('')
        ts.log_debug('**************  Starting %s  **************' % (ts.config_name()))
        ts.log_debug('Script: %s %s' % (ts.name, ts.info.version))
        ts.log_active_params()

        result = test_run()

        ts.result(result)
        if result == script.RESULT_FAIL:
            rc = 1

    except Exception as e:
        ts.log_error('Test script exception: %s' % traceback.format_exc())
        rc = 1

    sys.exit(rc)

info = script.ScriptInfo(name=os.path.basename(__file__), run=run, version='1.4.2')

# CPF test parameters
info.param_group('cpf', label='Test Parameters')
info.param('cpf.pf_min_inj', label='PFmin,inj activation', default='Enabled', values=['Disabled', 'Enabled'])
info.param('cpf.pf_min_inj_value', label='PFmin,inj (Overexcited) (negative value, for SunSpec sign convention)',
           default=-0.90, active='cpf.pf_min_inj', active_value=['Enabled'])
info.param('cpf.pf_mid_inj', label='PFmid,inj activation', default='Enabled', values=['Disabled', 'Enabled'])
info.param('cpf.pf_mid_inj_value', label='PFmid,inj value (-1.00 < PFmid,inj < PFmin,inj):', default=-0.95,
           active='cpf.pf_mid_inj', active_value=['Enabled'])
info.param('cpf.pf_min_ab', label='PFmin,ab activation', default='Enabled', values=['Disabled', 'Enabled'])
info.param('cpf.pf_min_ab_value', label='PFmin,ab (Underexcited)', default=0.90,
           active='cpf.pf_min_ab', active_value=['Enabled'])
info.param('cpf.pf_mid_ab', label='PFmid,ab', default='Enabled', values=['Disabled', 'Enabled'])
info.param('cpf.pf_mid_ab_value', label='PFmid,ab value (PFmin,ab < PFmid,ab < 1.00):', default=0.95,
           active='cpf.pf_mid_ab', active_value=['Enabled'])
info.param('cpf.pf_response_time', label='PF Response Time (secs)', default=10.0)
info.param('cpf.v_in_nom', label='Test V_in_nom', default='Enabled', values=['Disabled', 'Enabled'])
info.param('cpf.v_in_min', label='Test V_in_min', default='Enabled', values=['Disabled', 'Enabled'])
info.param('cpf.v_in_max', label='Test V_in_max', default='Enabled', values=['Disabled', 'Enabled'])
info.param('cpf.imbalance_fix', label='Use minimum fix requirements from table 24 ?', \
           default='No', values=['Yes', 'No'])


# EUT general parameters
info.param_group('eut', label='EUT Parameters', glob=True)
info.param('eut.phases', label='Phases', default='Single Phase', values=['Single phase', 'Split phase', 'Three phase'])
info.param('eut.s_rated', label='Apparent power rating (VA)', default=10000.0)
info.param('eut.p_rated', label='Output power rating (W)', default=8000.0)
info.param('eut.p_min', label='Minimum Power Rating(W)', default=1000.)
info.param('eut.var_rated', label='Output var rating (vars)', default=2000.0)
info.param('eut.v_nom', label='Nominal AC voltage (V)', default=120.0, desc='Nominal voltage for the AC simulator.')
info.param('eut.v_low', label='Minimum AC voltage (V)', default=116.0)
info.param('eut.v_high', label='Maximum AC voltage (V)', default=132.0)
info.param('eut.v_in_nom', label='V_in_nom: Nominal input voltage (Vdc)', default=400)
info.param('eut.f_nom', label='Nominal AC frequency (Hz)', default=60.0)
info.param('eut.f_max', label='Maximum frequency in the continuous operating region (Hz)', default=66.)
info.param('eut.f_min', label='Minimum frequency in the continuous operating region (Hz)', default=56.)
info.param('eut.imbalance_resp', label='EUT response to phase imbalance is calculated by:',
           default='EUT response to the average of the three-phase effective (RMS)',
           values=['EUT response to the individual phase voltages',
                   'EUT response to the average of the three-phase effective (RMS)',
                   'EUT response to the positive sequence of voltages'])

# EUT CPF parameters
info.param_group('eut_cpf', label='CPF - EUT Parameters', glob=True)
info.param('eut_cpf.v_in_min', label='V_in_min: Nominal input voltage (Vdc)', default=300)
info.param('eut_cpf.v_in_max', label='V_in_max: Nominal input voltage (Vdc)', default=500)
info.param('eut_cpf.sink_power', label='Can the EUT sink power, e.g., is it a battery system', default='No',
           values=['No', 'Yes'])
info.param('eut_cpf.p_rated_prime', label='P\'rated: Output power rating while sinking power (W) (negative)',
           default=-3000.0, active='eut_cpf.sink_power', active_value=['Yes'])
info.param('eut_cpf.p_min_prime', label='P\'min: minimum active power while sinking power(W) (negative)',
           default=-0.2*3000.0, active='eut_cpf.sink_power', active_value=['Yes'])

# Add the SIRFN logo
info.logo('sirfn.png')

# Other equipment parameters
der.params(info)
gridsim.params(info)
pvsim.params(info)
das.params(info)
hil.params(info)


def script_info():
    
    return info


if __name__ == "__main__":

    # stand alone invocation
    config_file = None
    if len(sys.argv) > 1:
        config_file = sys.argv[1]

    params = None

    test_script = script.Script(info=script_info(), config_file=config_file, params=params)
    test_script.log('log it')

    run(test_script)

<|MERGE_RESOLUTION|>--- conflicted
+++ resolved
@@ -232,13 +232,9 @@
         # For PV systems, this requires that Vmpp = Vin_nom and Pmpp = Prated.
         for v_in_label, v_in in v_in_targets.items():
             ts.log('Starting test %s at v_in = %s' % (v_in_label, v_in))
-<<<<<<< HEAD
-            a_v = lib_1547.MRA_V * 1.5
-=======
             #Set response time recording
             ActiveFunction.reset_time_settings(tr=pf_response_time)
             a_v = ActiveFunction.MRA['V'] * 1.5
->>>>>>> 4adf1aa3
             if pv is not None:
                 pv.iv_curve_config(pmp=p_rated, vmp=v_in)
                 pv.irradiance_set(1000.)
