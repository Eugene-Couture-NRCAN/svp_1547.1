--- conflicted
+++ resolved
@@ -536,12 +536,7 @@
                 self.initial_value[xs] = {'x_value': self.get_measurement_total(type_meas=xs, log=False)}
                 daq.sc['%s_MEAS' % xs] = self.initial_value[xs]['x_value']
         else:
-<<<<<<< HEAD
             self.initial_value[self.x_criteria] = {'x_value': self.get_measurement_total(type_meas=self.x_criteria, log=False)}
-=======
-            self.initial_value[self.x_criteria] = {
-                'x_value': self.get_measurement_total(data=data, type_meas=self.x_criteria, log=False)}
->>>>>>> d32c6f41
             daq.sc['%s_MEAS' % self.x_criteria] = self.initial_value[self.x_criteria]['x_value']
 
         if isinstance(self.y_criteria, dict):
@@ -549,12 +544,7 @@
                 self.initial_value[ys] = {'y_value': self.get_measurement_total(type_meas=ys, log=False)}
                 daq.sc['%s_MEAS' % ys] = self.initial_value[ys]["y_value"]
         else:
-<<<<<<< HEAD
             self.initial_value[self.y_criteria] = {'y_value': self.get_measurement_total(type_meas=self.y_criteria, log=False)}
-=======
-            self.initial_value[self.y_criteria] = {
-                'y_value': self.get_measurement_total(data=data, type_meas=self.y_criteria, log=False)}
->>>>>>> d32c6f41
             daq.sc['%s_MEAS' % self.y_criteria] = self.initial_value[self.y_criteria]['y_value']
 
         """
@@ -618,44 +608,7 @@
                     self.tr_value['%s_TR_%s' % (meas_value, tr_iter)] = daq.sc['%s_MEAS' % meas_value]
 
                     self.ts.log('Value %s: %s' % (meas_value, daq.sc['%s_MEAS' % meas_value]))
-<<<<<<< HEAD
-
-=======
-                    if meas_value in x:
-                        if step_dict is not None and meas_value in list(step_dict.keys()):
-                            daq.sc['%s_TARGET' % meas_value] = step_dict[meas_value]
-                            self.tr_value['%s_TR_TARG_%s' % (meas_value, tr_iter)] = step_dict[meas_value]
-                            self.ts.log('X Value (%s) = %s' % (meas_value, daq.sc['%s_MEAS' % meas_value]))
-                        else:
-                            daq.sc['%s_TARGET' % meas_value] = step_value
-                            self.tr_value['%s_TR_TARG_%s' % (meas_value, tr_iter)] = step_value
-                            self.ts.log('X Value (%s) = %s' % (meas_value, daq.sc['%s_MEAS' % meas_value]))
-                    elif meas_value in y:
-                        if step_dict is not None:
-                            # self.ts.log_debug(f'meas={meas_value} et step_dict={step_dict}')
-                            daq.sc['%s_TARGET' % meas_value] = self.update_target_value(step_dict=step_dict,
-                                                                                        function=self.y_criteria[
-                                                                                            meas_value])
-                            daq.sc['%s_TARGET_MIN' % meas_value], daq.sc['%s_TARGET_MAX' % meas_value] = \
-                                self.calculate_min_max_values(data=data,
-                                                              function=self.y_criteria[meas_value],
-                                                              step_dict=step_dict)
-                        else:
-                            daq.sc['%s_TARGET' % meas_value] = self.update_target_value(value=step_value,
-                                                                                        function=self.y_criteria[
-                                                                                            meas_value])
-                            daq.sc['%s_TARGET_MIN' % meas_value], daq.sc[
-                                '%s_TARGET_MAX' % meas_value] = self.calculate_min_max_values(data=data,
-                                                                                              function=self.y_criteria[
-                                                                                                  meas_value])
-                        self.tr_value[f'{meas_value}_TR_TARG_{tr_iter}'] = daq.sc['%s_TARGET' % meas_value]
-                        self.tr_value[f'{meas_value}_TR_{tr_iter}_MIN'] = daq.sc['%s_TARGET_MIN' % meas_value]
-                        self.tr_value[f'{meas_value}_TR_{tr_iter}_MAX'] = daq.sc['%s_TARGET_MAX' % meas_value]
-
-                        self.ts.log('Y Value (%s) = %s. Pass/fail bounds = [%s, %s]' %
-                                    (meas_value, daq.sc['%s_MEAS' % meas_value],
-                                     daq.sc['%s_TARGET_MIN' % meas_value], daq.sc['%s_TARGET_MAX' % meas_value]))
->>>>>>> d32c6f41
+
                 except Exception as e:
                     self.ts.log_error('Test script exception: %s' % traceback.format_exc())
                     self.ts.log_debug('Measured value (%s) not recorded: %s' % (meas_value, e))
@@ -746,11 +699,8 @@
     def update_target_value(self, function, value=None, step_dict=None):
 
         step_dict = self.step_dict
+                                              
         if function == VV:
-<<<<<<< HEAD
-            #self.ts.log_debug(f'VV target calculation')
-=======
->>>>>>> d32c6f41
             vv_pairs = self.get_params(function=VV, curve=self.curve)
             x = [vv_pairs['V1'], vv_pairs['V2'],
                  vv_pairs['V3'], vv_pairs['V4']]
@@ -848,7 +798,6 @@
                 target_max = target_max_fw
 
         if function == VV:
-<<<<<<< HEAD
             v_meas = self.get_measurement_total(type_meas='V', log=False)
             target_min = self.update_target_value(value=v_meas + self.MRA['V'] * 1.5, function=VV) - (self.MRA['Q'] * 1.5)
             target_max = self.update_target_value(value=v_meas - self.MRA['V'] * 1.5, function=VV) + (self.MRA['Q'] * 1.5)
@@ -857,20 +806,6 @@
             v_meas = self.get_measurement_total(type_meas='V', log=False)
             target_min = self.update_target_value(value=v_meas + self.MRA['V'] * 1.5, function=VW) - (self.MRA['P'] * 1.5)
             target_max = self.update_target_value(value=v_meas - self.MRA['V'] * 1.5, function=VW) + (self.MRA['P'] * 1.5)
-=======
-            v_meas = self.get_measurement_total(data=data, type_meas='V', log=False)
-            target_min = self.update_target_value(value=v_meas + self.MRA['V'] * 1.5, function=VV) - (
-                        self.MRA['Q'] * 1.5)
-            target_max = self.update_target_value(value=v_meas - self.MRA['V'] * 1.5, function=VV) + (
-                        self.MRA['Q'] * 1.5)
-
-        elif function == VW:
-            v_meas = self.get_measurement_total(data=data, type_meas='V', log=False)
-            target_min = self.update_target_value(value=v_meas + self.MRA['V'] * 1.5, function=VW) - (
-                        self.MRA['P'] * 1.5)
-            target_max = self.update_target_value(value=v_meas - self.MRA['V'] * 1.5, function=VW) + (
-                        self.MRA['P'] * 1.5)
->>>>>>> d32c6f41
 
         elif function == CPF:
             p_meas = self.get_measurement_total(type_meas='P', log=False)
@@ -886,22 +821,14 @@
             target_max = step_dict['Q'] + self.MRA['Q']
 
         elif function == WV:
-<<<<<<< HEAD
             p_meas = self.get_measurement_total(type_meas='P', log=False)
             #q_meas = self.get_measurement_total(data=data, type_meas='Q', log=False)
             step_min = {'P': p_meas + self.MRA['P']*1.5}
             step_max = {'P': p_meas - self.MRA['P']*1.5}
-=======
-            p_meas = self.get_measurement_total(data=data, type_meas='P', log=False)
-            # q_meas = self.get_measurement_total(data=data, type_meas='Q', log=False)
-            step_min = {'P': p_meas + self.MRA['P'] * 1.5}
-            step_max = {'P': p_meas - self.MRA['P'] * 1.5}
->>>>>>> d32c6f41
             target_min = self.update_target_value(step_dict=step_min, function=WV) - (self.MRA['Q'] * 1.5)
             target_max = self.update_target_value(step_dict=step_max, function=WV) + (self.MRA['Q'] * 1.5)
 
         elif function == FW:
-<<<<<<< HEAD
             f_meas = self.get_measurement_total(type_meas='F', log=False)
             target_min = self.update_target_value(value=f_meas + self.MRA['F'] * 1.5, function=FW) - (self.MRA['P'] * 1.5)
             target_max = self.update_target_value(value=f_meas - self.MRA['F'] * 1.5, function=FW) + (self.MRA['P'] * 1.5)
@@ -914,25 +841,10 @@
         return target_min, target_max
 
     def evaluate_criterias(self, daq, step_dict=None, y_criterias_mod=None):
-        self.step_dict = step_dict
-=======
-            f_meas = self.get_measurement_total(data=data, type_meas='F', log=False)
-            self.ts.log_debug(f'p_meas={f_meas}')
-            target_min = self.update_target_value(value=f_meas + self.MRA['F'] * 1.5, function=FW) - (
-                        self.MRA['P'] * 1.5)
-            target_max = self.update_target_value(value=f_meas - self.MRA['F'] * 1.5, function=FW) + (
-                        self.MRA['P'] * 1.5)
-            self.ts.log_debug(f'min_max={target_min} & {target_max}')
-
-        return target_min, target_max
-
-
-class CriteriaValidation:
-    def __init__(self, criteria_mode):
-        self.criteria_mode = criteria_mode
->>>>>>> d32c6f41
-
+        
+                                              self.step_dict = step_dict
         self.define_target(daq=daq, y_criterias_mod=y_criterias_mod)
+                                              
         if self.criteria_mode[0]:
             self.open_loop_resp_criteria()
         if self.criteria_mode[1] or self.criteria_mode[2]:
@@ -1051,22 +963,12 @@
         # Note: Note sure where criteria_mode[1] (SS accuracy after 1 Tr) is used in IEEE 1547.1
         self.ts.log_debug(f'RESULT_ACCURACY')
         for y in self.y_criteria:
-<<<<<<< HEAD
-            #self.ts.log_debug(f'y={y}')
-
-            for tr_iter in range(self.tr_value['FIRST_ITER'], self.tr_value['LAST_ITER']+1):
-=======
             for tr_iter in range(self.tr_value['FIRST_ITER'], self.tr_value['LAST_ITER'] + 1):
->>>>>>> d32c6f41
+
 
                 if (self.tr_value['FIRST_ITER'] == tr_iter and self.criteria_mode[1]) or \
                         (self.tr_value['LAST_ITER'] == tr_iter and self.criteria_mode[2]):
 
-<<<<<<< HEAD
-                    self.ts.log_debug(f'----')
-
-=======
->>>>>>> d32c6f41
                     # pass/fail assessment for the steady-state values
                     # self.ts.log_debug(f'current iter={tr_iter}')
                     if self.tr_value['%s_TR_%s_MIN' % (y, tr_iter)] <= \
@@ -1573,12 +1475,8 @@
                     f_steps_dict[mode].update({step: self.f_min})
 
         return f_steps_dict[mode]
-<<<<<<< HEAD
-"""
-=======
-
-
->>>>>>> d32c6f41
+
+                                              
 class Interoperability(EutParameters, UtilParameters):
 
     meas_values = ['V', 'P', 'F']  # Values to be recorded
@@ -1605,29 +1503,9 @@
         # self.set_imbalance_config()
 
     def set_params(self):
-<<<<<<< HEAD
-        self.param[1] = {
-            'V1': round(1.06 * self.v_nom, 2),
-            'V2': round(1.10 * self.v_nom, 2),
-            'P1': round(self.p_rated, 2)
-        }
-        self.param[2] = {
-            'V1': round(1.05 * self.v_nom, 2),
-            'V2': round(1.10 * self.v_nom, 2),
-            'P1': round(self.p_rated, 2)
-        }
-        self.param[3] = {
-            'V1': round(1.09 * self.v_nom, 2),
-            'V2': round(1.10 * self.v_nom, 2),
-            'P1': round(self.p_rated, 2)
-        }
-"""
-=======
         self.param['settings_test'] = self.ts.param_value('iop.settings_test')
         self.param['monitoring_test'] = self.ts.param_value('iop.monitoring_test')
 
-
->>>>>>> d32c6f41
 class WattVar(EutParameters, UtilParameters):
     meas_values = ['P', 'Q']
     x_criteria = ['P']
@@ -1734,7 +1612,7 @@
 
         return p_steps_dict
 
-<<<<<<< HEAD
+                                              
 class LimitActivePower(EutParameters, UtilParameters):
     meas_values = ['F', 'V', 'P', 'Q']
     x_criteria = ['V', 'F']
@@ -1806,19 +1684,10 @@
 """
 This section is for the Active function
 """
-class ActiveFunction(DataLogging, CriteriaValidation, ImbalanceComponent,
-                     VoltWatt, VoltVar, ConstantReactivePower, ConstantPowerFactor,
-                     WattVar, FrequencyWatt, Prioritization):
-=======
-
-"""
-This section is for the Active function
-"""
-
 
 class ActiveFunction(DataLogging, CriteriaValidation, ImbalanceComponent, VoltWatt, VoltVar, ConstantReactivePower,
-                     ConstantPowerFactor, WattVar, FrequencyWatt, Interoperability):
->>>>>>> d32c6f41
+                     ConstantPowerFactor, WattVar, FrequencyWatt, Interoperability, LimitActivePower, Prioritization):
+
     """
     This class acts as the main function
     As multiple functions might be needed for a compliance script, this function will inherit
@@ -1868,7 +1737,6 @@
             FrequencyWatt.__init__(self, ts)
             x_criterias += FrequencyWatt.x_criteria
             self.y_criteria.update(FrequencyWatt.y_criteria)
-<<<<<<< HEAD
         if LAP in functions:
             LimitActivePower.__init__(self, ts)
             x_criterias += FrequencyWatt.x_criteria
@@ -1877,15 +1745,11 @@
             Prioritization.__init__(self, ts)
             x_criterias = Prioritization.x_criteria
             self.y_criteria.update(Prioritization.y_criteria)
-            self.ts.log_debug('PRI initialized in library')
-        #Remove duplicates
-=======
         if IOP in functions:
             Interoperability.__init__(self, ts)
             x_criterias += Interoperability.x_criteria
             self.y_criteria.update(Interoperability.y_criteria)
-        # Remove duplicates
->>>>>>> d32c6f41
+        # Remove duplicates                                 
         self.x_criteria = list(OrderedDict.fromkeys(x_criterias))
         # self.y_criteria=list(OrderedDict.fromkeys(y_criterias))
         self.meas_values = list(OrderedDict.fromkeys(x_criterias + list(self.y_criteria.keys())))
@@ -1897,7 +1761,6 @@
 """
 This section is for Ride-Through test
 """
-
 
 class VoltageRideThrough(HilModel, EutParameters, DataLogging):
     def __init__(self, ts, support_interfaces):
